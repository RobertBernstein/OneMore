--- conflicted
+++ resolved
@@ -47,11 +47,7 @@
 
 				if (!ok)
 				{
-<<<<<<< HEAD
-					UIHelper.ShowInfo(one.Window, Resx.SelectStyleCommand_context);
-=======
-					UIHelper.ShowInfo(one.Window, Resx.Error_CursorContext);
->>>>>>> 27036180
+					UIHelper.ShowInfo(one.Window, Resx.Error_BodyContext);
 					return;
 				}
 
