--- conflicted
+++ resolved
@@ -3876,12 +3876,6 @@
     <value>Wklej i trzymaj tylko tekst (Ctrl + Shift + V)</value>
     <comment>ribbon item</comment>
   </data>
-<<<<<<< HEAD
-  <data name="SelectStyleCommand_context" xml:space="preserve">
-    <value>Przesuń kursor tekstowy na pojedynczą pozycję na stronie. Regiony wyboru nie są dozwolone.</value>
-    <comment>message box</comment>
-  </data>
-=======
   <data name="RemoveEmptyCommand_option" xml:space="preserve">
     <value>Usuń wszystkie puste linie?
 
@@ -3897,5 +3891,16 @@
     <value>Data sortowania z czasem</value>
     <comment>ribbon item</comment>
   </data>
->>>>>>> 27036180
+  <data name="ribPasteTextButton_Label" xml:space="preserve">
+    <value>Wklej tylko tekst</value>
+    <comment>ribbon item</comment>
+  </data>
+  <data name="ribPasteTextButton_Screentip" xml:space="preserve">
+    <value>Wklej i trzymaj tylko tekst (Ctrl + Shift + V)</value>
+    <comment>ribbon item</comment>
+  </data>
+  <data name="SelectStyleCommand_context" xml:space="preserve">
+    <value>Przesuń kursor tekstowy na pojedynczą pozycję na stronie. Regiony wyboru nie są dozwolone.</value>
+    <comment>message box</comment>
+  </data>
 </root>