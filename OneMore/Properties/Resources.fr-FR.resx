﻿<?xml version="1.0" encoding="utf-8"?>
<root>
  <!-- 
    Microsoft ResX Schema 
    
    Version 2.0
    
    The primary goals of this format is to allow a simple XML format 
    that is mostly human readable. The generation and parsing of the 
    various data types are done through the TypeConverter classes 
    associated with the data types.
    
    Example:
    
    ... ado.net/XML headers & schema ...
    <resheader name="resmimetype">text/microsoft-resx</resheader>
    <resheader name="version">2.0</resheader>
    <resheader name="reader">System.Resources.ResXResourceReader, System.Windows.Forms, ...</resheader>
    <resheader name="writer">System.Resources.ResXResourceWriter, System.Windows.Forms, ...</resheader>
    <data name="Name1"><value>this is my long string</value><comment>this is a comment</comment></data>
    <data name="Color1" type="System.Drawing.Color, System.Drawing">Blue</data>
    <data name="Bitmap1" mimetype="application/x-microsoft.net.object.binary.base64">
        <value>[base64 mime encoded serialized .NET Framework object]</value>
    </data>
    <data name="Icon1" type="System.Drawing.Icon, System.Drawing" mimetype="application/x-microsoft.net.object.bytearray.base64">
        <value>[base64 mime encoded string representing a byte array form of the .NET Framework object]</value>
        <comment>This is a comment</comment>
    </data>
                
    There are any number of "resheader" rows that contain simple 
    name/value pairs.
    
    Each data row contains a name, and value. The row also contains a 
    type or mimetype. Type corresponds to a .NET class that support 
    text/value conversion through the TypeConverter architecture. 
    Classes that don't support this are serialized and stored with the 
    mimetype set.
    
    The mimetype is used for serialized objects, and tells the 
    ResXResourceReader how to depersist the object. This is currently not 
    extensible. For a given mimetype the value must be set accordingly:
    
    Note - application/x-microsoft.net.object.binary.base64 is the format 
    that the ResXResourceWriter will generate, however the reader can 
    read any of the formats listed below.
    
    mimetype: application/x-microsoft.net.object.binary.base64
    value   : The object must be serialized with 
            : System.Runtime.Serialization.Formatters.Binary.BinaryFormatter
            : and then encoded with base64 encoding.
    
    mimetype: application/x-microsoft.net.object.soap.base64
    value   : The object must be serialized with 
            : System.Runtime.Serialization.Formatters.Soap.SoapFormatter
            : and then encoded with base64 encoding.

    mimetype: application/x-microsoft.net.object.bytearray.base64
    value   : The object must be serialized into a byte array 
            : using a System.ComponentModel.TypeConverter
            : and then encoded with base64 encoding.
    -->
  <xsd:schema id="root" xmlns="" xmlns:xsd="http://www.w3.org/2001/XMLSchema" xmlns:msdata="urn:schemas-microsoft-com:xml-msdata">
    <xsd:import namespace="http://www.w3.org/XML/1998/namespace" />
    <xsd:element name="root" msdata:IsDataSet="true">
      <xsd:complexType>
        <xsd:choice maxOccurs="unbounded">
          <xsd:element name="metadata">
            <xsd:complexType>
              <xsd:sequence>
                <xsd:element name="value" type="xsd:string" minOccurs="0" />
              </xsd:sequence>
              <xsd:attribute name="name" use="required" type="xsd:string" />
              <xsd:attribute name="type" type="xsd:string" />
              <xsd:attribute name="mimetype" type="xsd:string" />
              <xsd:attribute ref="xml:space" />
            </xsd:complexType>
          </xsd:element>
          <xsd:element name="assembly">
            <xsd:complexType>
              <xsd:attribute name="alias" type="xsd:string" />
              <xsd:attribute name="name" type="xsd:string" />
            </xsd:complexType>
          </xsd:element>
          <xsd:element name="data">
            <xsd:complexType>
              <xsd:sequence>
                <xsd:element name="value" type="xsd:string" minOccurs="0" msdata:Ordinal="1" />
                <xsd:element name="comment" type="xsd:string" minOccurs="0" msdata:Ordinal="2" />
              </xsd:sequence>
              <xsd:attribute name="name" type="xsd:string" use="required" msdata:Ordinal="1" />
              <xsd:attribute name="type" type="xsd:string" msdata:Ordinal="3" />
              <xsd:attribute name="mimetype" type="xsd:string" msdata:Ordinal="4" />
              <xsd:attribute ref="xml:space" />
            </xsd:complexType>
          </xsd:element>
          <xsd:element name="resheader">
            <xsd:complexType>
              <xsd:sequence>
                <xsd:element name="value" type="xsd:string" minOccurs="0" msdata:Ordinal="1" />
              </xsd:sequence>
              <xsd:attribute name="name" type="xsd:string" use="required" />
            </xsd:complexType>
          </xsd:element>
        </xsd:choice>
      </xsd:complexType>
    </xsd:element>
  </xsd:schema>
  <resheader name="resmimetype">
    <value>text/microsoft-resx</value>
  </resheader>
  <resheader name="version">
    <value>2.0</value>
  </resheader>
  <resheader name="reader">
    <value>System.Resources.ResXResourceReader, System.Windows.Forms, Version=4.0.0.0, Culture=neutral, PublicKeyToken=b77a5c561934e089</value>
  </resheader>
  <resheader name="writer">
    <value>System.Resources.ResXResourceWriter, System.Windows.Forms, Version=4.0.0.0, Culture=neutral, PublicKeyToken=b77a5c561934e089</value>
  </resheader>
  <data name="AddInTitle" xml:space="preserve">
    <value>OneMoreAddIn</value>
  </data>
  <data name="ribShowXmlButton_Label" xml:space="preserve">
    <value>Afficher XML</value>
    <comment>Ribbon OneMore menu item</comment>
  </data>
  <data name="ribShowXmlButton_Screentip" xml:space="preserve">
    <value>Afficher le XML de la hiérarchie et de la page actuelle (Ctrl + Maj + Alt + X)</value>
    <comment>Ribbon OneMore menu item</comment>
  </data>
  <data name="ribOneMoreGroup_Label" xml:space="preserve">
    <value>Un de plus</value>
    <comment>Ribbon Group</comment>
  </data>
  <data name="OneMoreTab_Label" xml:space="preserve">
    <value>Un de plus</value>
  </data>
  <assembly alias="System.Windows.Forms" name="System.Windows.Forms, Version=4.0.0.0, Culture=neutral, PublicKeyToken=b77a5c561934e089" />
  <data name="Ribbon" type="System.Resources.ResXFileRef, System.Windows.Forms">
    <value>ribbon.xml;System.String, mscorlib, Version=4.0.0.0, Culture=neutral, PublicKeyToken=b77a5c561934e089;utf-8</value>
  </data>
  <data name="Logo" type="System.Resources.ResXFileRef, System.Windows.Forms">
    <value>images\logo.png;System.Drawing.Bitmap, System.Drawing, Version=4.0.0.0, Culture=neutral, PublicKeyToken=b03f5f7f11d50a3a</value>
  </data>
  <data name="NoSpellCheck" type="System.Resources.ResXFileRef, System.Windows.Forms">
    <value>images\nospellcheck.png;System.Drawing.Bitmap, System.Drawing, Version=4.0.0.0, Culture=neutral, PublicKeyToken=b03f5f7f11d50a3a</value>
  </data>
  <data name="Bold" type="System.Resources.ResXFileRef, System.Windows.Forms">
    <value>images\bold.png;System.Drawing.Bitmap, System.Drawing, Version=4.0.0.0, Culture=neutral, PublicKeyToken=b03f5f7f11d50a3a</value>
  </data>
  <data name="Italic" type="System.Resources.ResXFileRef, System.Windows.Forms">
    <value>images\italic.png;System.Drawing.Bitmap, System.Drawing, Version=4.0.0.0, Culture=neutral, PublicKeyToken=b03f5f7f11d50a3a</value>
  </data>
  <data name="TextHighlightColorPicker" type="System.Resources.ResXFileRef, System.Windows.Forms">
    <value>images\texthighlightcolorpicker.png;System.Drawing.Bitmap, System.Drawing, Version=4.0.0.0, Culture=neutral, PublicKeyToken=b03f5f7f11d50a3a</value>
  </data>
  <data name="Underline" type="System.Resources.ResXFileRef, System.Windows.Forms">
    <value>images\underline.png;System.Drawing.Bitmap, System.Drawing, Version=4.0.0.0, Culture=neutral, PublicKeyToken=b03f5f7f11d50a3a</value>
  </data>
  <data name="DoubleLine" type="System.Resources.ResXFileRef, System.Windows.Forms">
    <value>images\doubleline.png;System.Drawing.Bitmap, System.Drawing, Version=4.0.0.0, Culture=neutral, PublicKeyToken=b03f5f7f11d50a3a</value>
  </data>
  <data name="FontColor" type="System.Resources.ResXFileRef, System.Windows.Forms">
    <value>images\fontcolor.png;System.Drawing.Bitmap, System.Drawing, Version=4.0.0.0, Culture=neutral, PublicKeyToken=b03f5f7f11d50a3a</value>
  </data>
  <data name="Architecture" type="System.Resources.ResXFileRef, System.Windows.Forms">
    <value>emoji\architecture.png;System.Drawing.Bitmap, System.Drawing, Version=4.0.0.0, Culture=neutral, PublicKeyToken=b03f5f7f11d50a3a</value>
  </data>
  <data name="Bullet" type="System.Resources.ResXFileRef, System.Windows.Forms">
    <value>emoji\bullet.png;System.Drawing.Bitmap, System.Drawing, Version=4.0.0.0, Culture=neutral, PublicKeyToken=b03f5f7f11d50a3a</value>
  </data>
  <data name="Calendar" type="System.Resources.ResXFileRef, System.Windows.Forms">
    <value>emoji\calendar.png;System.Drawing.Bitmap, System.Drawing, Version=4.0.0.0, Culture=neutral, PublicKeyToken=b03f5f7f11d50a3a</value>
  </data>
  <data name="Camera" type="System.Resources.ResXFileRef, System.Windows.Forms">
    <value>emoji\camera.png;System.Drawing.Bitmap, System.Drawing, Version=4.0.0.0, Culture=neutral, PublicKeyToken=b03f5f7f11d50a3a</value>
  </data>
  <data name="Circle" type="System.Resources.ResXFileRef, System.Windows.Forms">
    <value>emoji\circle.png;System.Drawing.Bitmap, System.Drawing, Version=4.0.0.0, Culture=neutral, PublicKeyToken=b03f5f7f11d50a3a</value>
  </data>
  <data name="Cross" type="System.Resources.ResXFileRef, System.Windows.Forms">
    <value>emoji\cross.png;System.Drawing.Bitmap, System.Drawing, Version=4.0.0.0, Culture=neutral, PublicKeyToken=b03f5f7f11d50a3a</value>
  </data>
  <data name="Cyclist" type="System.Resources.ResXFileRef, System.Windows.Forms">
    <value>emoji\cyclist.png;System.Drawing.Bitmap, System.Drawing, Version=4.0.0.0, Culture=neutral, PublicKeyToken=b03f5f7f11d50a3a</value>
  </data>
  <data name="Envelope" type="System.Resources.ResXFileRef, System.Windows.Forms">
    <value>emoji\envelope.png;System.Drawing.Bitmap, System.Drawing, Version=4.0.0.0, Culture=neutral, PublicKeyToken=b03f5f7f11d50a3a</value>
  </data>
  <data name="Flag" type="System.Resources.ResXFileRef, System.Windows.Forms">
    <value>emoji\flag.png;System.Drawing.Bitmap, System.Drawing, Version=4.0.0.0, Culture=neutral, PublicKeyToken=b03f5f7f11d50a3a</value>
  </data>
  <data name="Hammer" type="System.Resources.ResXFileRef, System.Windows.Forms">
    <value>emoji\hammer.png;System.Drawing.Bitmap, System.Drawing, Version=4.0.0.0, Culture=neutral, PublicKeyToken=b03f5f7f11d50a3a</value>
  </data>
  <data name="Journal" type="System.Resources.ResXFileRef, System.Windows.Forms">
    <value>emoji\journal.png;System.Drawing.Bitmap, System.Drawing, Version=4.0.0.0, Culture=neutral, PublicKeyToken=b03f5f7f11d50a3a</value>
  </data>
  <data name="Pencil" type="System.Resources.ResXFileRef, System.Windows.Forms">
    <value>emoji\pencil.png;System.Drawing.Bitmap, System.Drawing, Version=4.0.0.0, Culture=neutral, PublicKeyToken=b03f5f7f11d50a3a</value>
  </data>
  <data name="Pushpin" type="System.Resources.ResXFileRef, System.Windows.Forms">
    <value>emoji\pushpin.png;System.Drawing.Bitmap, System.Drawing, Version=4.0.0.0, Culture=neutral, PublicKeyToken=b03f5f7f11d50a3a</value>
  </data>
  <data name="Smiley" type="System.Resources.ResXFileRef, System.Windows.Forms">
    <value>emoji\smiley.png;System.Drawing.Bitmap, System.Drawing, Version=4.0.0.0, Culture=neutral, PublicKeyToken=b03f5f7f11d50a3a</value>
  </data>
  <data name="Star" type="System.Resources.ResXFileRef, System.Windows.Forms">
    <value>emoji\star.png;System.Drawing.Bitmap, System.Drawing, Version=4.0.0.0, Culture=neutral, PublicKeyToken=b03f5f7f11d50a3a</value>
  </data>
  <data name="Summary" type="System.Resources.ResXFileRef, System.Windows.Forms">
    <value>emoji\summary.png;System.Drawing.Bitmap, System.Drawing, Version=4.0.0.0, Culture=neutral, PublicKeyToken=b03f5f7f11d50a3a</value>
  </data>
  <data name="Watch" type="System.Resources.ResXFileRef, System.Windows.Forms">
    <value>emoji\watch.png;System.Drawing.Bitmap, System.Drawing, Version=4.0.0.0, Culture=neutral, PublicKeyToken=b03f5f7f11d50a3a</value>
  </data>
  <data name="CustomColorsFilesname" xml:space="preserve">
    <value>CustomColors.xml</value>
    <comment>FILENAME</comment>
  </data>
  <data name="CustomStylesFilename" xml:space="preserve">
    <value>CustomStyles.xml</value>
    <comment>FILENAME</comment>
  </data>
  <data name="Delete" type="System.Resources.ResXFileRef, System.Windows.Forms">
    <value>images\delete.png;System.Drawing.Bitmap, System.Drawing, Version=4.0.0.0, Culture=neutral, PublicKeyToken=b03f5f7f11d50a3a</value>
  </data>
  <data name="Reorder" type="System.Resources.ResXFileRef, System.Windows.Forms">
    <value>images\reorder.png;System.Drawing.Bitmap, System.Drawing, Version=4.0.0.0, Culture=neutral, PublicKeyToken=b03f5f7f11d50a3a</value>
  </data>
  <data name="DownArrow" type="System.Resources.ResXFileRef, System.Windows.Forms">
    <value>images\downarrow.png;System.Drawing.Bitmap, System.Drawing, Version=4.0.0.0, Culture=neutral, PublicKeyToken=b03f5f7f11d50a3a</value>
  </data>
  <data name="UpArrow" type="System.Resources.ResXFileRef, System.Windows.Forms">
    <value>images\uparrow.png;System.Drawing.Bitmap, System.Drawing, Version=4.0.0.0, Culture=neutral, PublicKeyToken=b03f5f7f11d50a3a</value>
  </data>
  <data name="Automobile" type="System.Resources.ResXFileRef, System.Windows.Forms">
    <value>Emoji\Automobile.png;System.Drawing.Bitmap, System.Drawing, Version=4.0.0.0, Culture=neutral, PublicKeyToken=b03f5f7f11d50a3a</value>
  </data>
  <data name="Family" type="System.Resources.ResXFileRef, System.Windows.Forms">
    <value>Emoji\Family.png;System.Drawing.Bitmap, System.Drawing, Version=4.0.0.0, Culture=neutral, PublicKeyToken=b03f5f7f11d50a3a</value>
  </data>
  <data name="Financial" type="System.Resources.ResXFileRef, System.Windows.Forms">
    <value>Emoji\Financial.png;System.Drawing.Bitmap, System.Drawing, Version=4.0.0.0, Culture=neutral, PublicKeyToken=b03f5f7f11d50a3a</value>
  </data>
  <data name="Memo" type="System.Resources.ResXFileRef, System.Windows.Forms">
    <value>Emoji\Memo.png;System.Drawing.Bitmap, System.Drawing, Version=4.0.0.0, Culture=neutral, PublicKeyToken=b03f5f7f11d50a3a</value>
  </data>
  <data name="Passwords" type="System.Resources.ResXFileRef, System.Windows.Forms">
    <value>Emoji\Passwords.png;System.Drawing.Bitmap, System.Drawing, Version=4.0.0.0, Culture=neutral, PublicKeyToken=b03f5f7f11d50a3a</value>
  </data>
  <data name="Shazam" type="System.Resources.ResXFileRef, System.Windows.Forms">
    <value>Emoji\Shazam.png;System.Drawing.Bitmap, System.Drawing, Version=4.0.0.0, Culture=neutral, PublicKeyToken=b03f5f7f11d50a3a</value>
  </data>
  <data name="Software" type="System.Resources.ResXFileRef, System.Windows.Forms">
    <value>Emoji\Software.png;System.Drawing.Bitmap, System.Drawing, Version=4.0.0.0, Culture=neutral, PublicKeyToken=b03f5f7f11d50a3a</value>
  </data>
  <data name="Sports" type="System.Resources.ResXFileRef, System.Windows.Forms">
    <value>Emoji\Sports.png;System.Drawing.Bitmap, System.Drawing, Version=4.0.0.0, Culture=neutral, PublicKeyToken=b03f5f7f11d50a3a</value>
  </data>
  <data name="Tasks" type="System.Resources.ResXFileRef, System.Windows.Forms">
    <value>Emoji\Tasks.png;System.Drawing.Bitmap, System.Drawing, Version=4.0.0.0, Culture=neutral, PublicKeyToken=b03f5f7f11d50a3a</value>
  </data>
  <data name="Travel" type="System.Resources.ResXFileRef, System.Windows.Forms">
    <value>Emoji\Travel.png;System.Drawing.Bitmap, System.Drawing, Version=4.0.0.0, Culture=neutral, PublicKeyToken=b03f5f7f11d50a3a</value>
  </data>
  <data name="Open" type="System.Resources.ResXFileRef, System.Windows.Forms">
    <value>images\open.png;System.Drawing.Bitmap, System.Drawing, Version=4.0.0.0, Culture=neutral, PublicKeyToken=b03f5f7f11d50a3a</value>
  </data>
  <data name="ribTrimButton_Label" xml:space="preserve">
    <value>Couper les espaces blancs</value>
    <comment>Ribbon OneMore menu item, trim</comment>
  </data>
  <data name="ribTrimButton_Screentip" xml:space="preserve">
    <value>Couper les espaces blancs de fin du texte sélectionné</value>
    <comment>Ribbon OneMore menu item, trim</comment>
  </data>
  <data name="FavoritesFilename" xml:space="preserve">
    <value>Favorites.xml</value>
    <comment>FILENAME</comment>
  </data>
  <data name="oneNamespace" xml:space="preserve">
    <value>http://schemas.microsoft.com/office/onenote/2013/onenote</value>
    <comment>DO NOT TRANSLATE</comment>
  </data>
  <data name="OneMoreNamespace" xml:space="preserve">
    <value>http://schemas.smc.com/onemore/2020/styles</value>
    <comment>DO NOT TRANSLATE</comment>
  </data>
  <data name="ribDecreaseFontSizeButton_Screentip" xml:space="preserve">
    <value>Diminuer la taille de la police de la page (Ctrl + Alt + Shift)</value>
    <comment>Ribbon OneMore menu item</comment>
  </data>
  <data name="ribFootnoteButton_Screentip" xml:space="preserve">
    <value>Ajouter une note de bas de page (Ctrl + Alt + F)</value>
    <comment>Ribbon OneMore menu item, Extras...</comment>
  </data>
  <data name="ribFootnoteRemoveButton_Screentip" xml:space="preserve">
    <value>Supprimer la note de bas de page (Ctrl + Shift + F)</value>
    <comment>Ribbon OneMore menu item, Extras...</comment>
  </data>
  <data name="ribIncreaseFontSizeButton_Screentip" xml:space="preserve">
    <value>Augmenter la taille de la police de la page (Ctrl + Alt + Plus)</value>
    <comment>Ribbon OneMore menu item</comment>
  </data>
  <data name="ribInsertDoubleLineButton_Screentip" xml:space="preserve">
    <value>Insérer une double ligne horizontale (Shift + Alt + Equals)</value>
    <comment>Ribbon OneMore menu item, Extras...</comment>
  </data>
  <data name="ribInsertSingleLineButton_Screentip" xml:space="preserve">
    <value>Insérer une seule ligne horizontale (Shift + Alt + Moins)</value>
    <comment>Ribbon OneMore menu item, Extras...</comment>
  </data>
  <data name="ribLowercaseButton_Screentip" xml:space="preserve">
    <value>Convertir le texte en minuscules (Ctrl + Shift + U)</value>
    <comment>Ribbon OneMore menu item</comment>
  </data>
  <data name="ribPasteRtfButton_Screentip" xml:space="preserve">
    <value>Coller du texte riche (Ctrl + Alt + V)</value>
    <comment>Ribbon OneMore menu item, paste rich text</comment>
  </data>
  <data name="ribReplaceButton_Screentip" xml:space="preserve">
    <value>Rechercher et remplacer (Ctrl + H)</value>
    <comment>Ribbon OneMore menu item, search and replace</comment>
  </data>
  <data name="ribUppercaseButton_Screentip" xml:space="preserve">
    <value>Convertir le texte en majuscules (Ctrl + Maj + Alt + U)</value>
    <comment>Ribbon OneMore menu item</comment>
  </data>
  <data name="SaveAs" type="System.Resources.ResXFileRef, System.Windows.Forms">
    <value>images\saveas.png;System.Drawing.Bitmap, System.Drawing, Version=4.0.0.0, Culture=neutral, PublicKeyToken=b03f5f7f11d50a3a</value>
  </data>
  <data name="Strikethrough" type="System.Resources.ResXFileRef, System.Windows.Forms">
    <value>images\strikethrough.png;System.Drawing.Bitmap, System.Drawing, Version=4.0.0.0, Culture=neutral, PublicKeyToken=b03f5f7f11d50a3a</value>
  </data>
  <data name="Subscript" type="System.Resources.ResXFileRef, System.Windows.Forms">
    <value>images\subscript.png;System.Drawing.Bitmap, System.Drawing, Version=4.0.0.0, Culture=neutral, PublicKeyToken=b03f5f7f11d50a3a</value>
  </data>
  <data name="Superscript" type="System.Resources.ResXFileRef, System.Windows.Forms">
    <value>images\superscript.png;System.Drawing.Bitmap, System.Drawing, Version=4.0.0.0, Culture=neutral, PublicKeyToken=b03f5f7f11d50a3a</value>
  </data>
  <data name="NewStyle" type="System.Resources.ResXFileRef, System.Windows.Forms">
    <value>images\newstyle.png;System.Drawing.Bitmap, System.Drawing, Version=4.0.0.0, Culture=neutral, PublicKeyToken=b03f5f7f11d50a3a</value>
  </data>
  <data name="SettingsFilename" xml:space="preserve">
    <value>Settings.xml</value>
    <comment>FILENAME</comment>
  </data>
  <data name="ribAboutButton_Label" xml:space="preserve">
    <value>À propos de OneMore</value>
    <comment>Ribbon OneMore menu item</comment>
  </data>
  <data name="ribAddFormulaButton_Label" xml:space="preserve">
    <value>Ajouter une formule</value>
    <comment>Ribbon OneMore menu item, Formula...</comment>
  </data>
  <data name="ribAddFormulaButton_Screentip" xml:space="preserve">
    <value>Ajouter / modifier une formule dans les cellules sélectionnées du tableau (F5)</value>
    <comment>Ribbon OneMore menu item, Formula...</comment>
  </data>
  <data name="ribApplyStylesButton_Label" xml:space="preserve">
    <value>Appliquer des styles à la page</value>
    <comment>Ribbon Custom Styles menu item, apply all custom style to page</comment>
  </data>
  <data name="ribBlueStatusButton_Label" xml:space="preserve">
    <value>Statut bleu</value>
    <comment>Ribbon OneMore menu item, Snippets...</comment>
  </data>
  <data name="ribCaptionButton_Label" xml:space="preserve">
    <value>Ajouter une légende</value>
    <comment>Ribbon OneMore menu item, Add caption to selected image</comment>
  </data>
  <data name="ribCodeBlockButton_Label" xml:space="preserve">
    <value>Bloc de code</value>
    <comment>Ribbon OneMore menu item, Snippets...</comment>
  </data>
  <data name="ribCollapsePagesButton_Label" xml:space="preserve">
    <value>Réduire les pages</value>
    <comment>Ribbon OneMore menu item</comment>
  </data>
  <data name="ribCreateStyleButton_Label" xml:space="preserve">
    <value>Créer un style à partir de la sélection</value>
    <comment>Ribbon Custom Styles menu item, create new style</comment>
  </data>
  <data name="ribCustomStylesButton_Label" xml:space="preserve">
    <value>Styles personnalisés</value>
    <comment>Ribbon main custom styles button</comment>
  </data>
  <data name="ribDecreaseFontSizeButton_Label" xml:space="preserve">
    <value>Diminuer la taille de la police</value>
    <comment>Ribbon OneMore menu item</comment>
  </data>
  <data name="ribDeleteFormulaButton_Label" xml:space="preserve">
    <value>Supprimer la formule</value>
    <comment>Ribbon OneMore menu item, Formula...</comment>
  </data>
  <data name="ribDeleteFormulaButton_Screentip" xml:space="preserve">
    <value>Supprimer la formule de la ou des cellules sélectionnées du tableau</value>
    <comment>Ribbon OneMore menu item, Formula...</comment>
  </data>
  <data name="ribEditStylesButton_Label" xml:space="preserve">
    <value>Modifier les styles</value>
    <comment>Ribbon Custom Styles menu item, edit custom styles</comment>
  </data>
  <data name="ribExpandButton_Label" xml:space="preserve">
    <value>Développer / Réduire</value>
    <comment>Ribbon OneMore menu item, Snippets...</comment>
  </data>
  <data name="ribExtrasMenu_Label" xml:space="preserve">
    <value>Suppléments</value>
    <comment>Ribbon OneMore menu item, Extras...</comment>
  </data>
  <data name="ribFavoritesMenu_Label" xml:space="preserve">
    <value>Favoris</value>
    <comment>Ribbon main favorites button</comment>
  </data>
  <data name="ribFlagTitleButton_Label" xml:space="preserve">
    <value>Ajouter une icône au titre de la page</value>
    <comment>Ribbon OneMore menu item, Extras...</comment>
  </data>
  <data name="ribFootnoteButton_Label" xml:space="preserve">
    <value>Ajouter une note de bas de page</value>
    <comment>Ribbon OneMore menu item, Extras...</comment>
  </data>
  <data name="ribFootnoteRemoveButton_Label" xml:space="preserve">
    <value>Supprimer la note de bas de page</value>
    <comment>Ribbon OneMore menu item, Extras...</comment>
  </data>
  <data name="ribGrayStatusButton_Label" xml:space="preserve">
    <value>Statut gris</value>
    <comment>Ribbon OneMore menu item, Snippets...</comment>
  </data>
  <data name="ribGreenStatusButton_Label" xml:space="preserve">
    <value>Statut vert</value>
    <comment>Ribbon OneMore menu item, Snippets...</comment>
  </data>
  <data name="ribHighlightFormulaButton_Label" xml:space="preserve">
    <value>Mettre en évidence la formule</value>
    <comment>Ribbon OneMore menu item, Formula...</comment>
  </data>
  <data name="ribHighlightFormulaButton_Screentip" xml:space="preserve">
    <value>Cellules hautes avec formule dans le tableau actuel</value>
    <comment>Ribbon OneMore menu item, Formula...</comment>
  </data>
  <data name="ribImagesMenu_Label" xml:space="preserve">
    <value>Images</value>
    <comment>Ribbon OneMore menu item, Images...</comment>
  </data>
  <data name="ribIncreaseFontSizeButton_Label" xml:space="preserve">
    <value>Augmenter la taille de la police</value>
    <comment>Ribbon OneMore menu item</comment>
  </data>
  <data name="ribInfoBlockButton_Label" xml:space="preserve">
    <value>Bloc d'informations</value>
    <comment>Ribbon OneMore menu item, Snippets...</comment>
  </data>
  <data name="ribInsertDoubleLineButton_Label" xml:space="preserve">
    <value>Double ligne horizontale</value>
    <comment>Ribbon OneMore menu item, Extras...</comment>
  </data>
  <data name="ribInsertSingleLineButton_Label" xml:space="preserve">
    <value>Ligne horizontale</value>
    <comment>Ribbon OneMore menu item, Extras...</comment>
  </data>
  <data name="ribLowercaseButton_Label" xml:space="preserve">
    <value>En minuscules</value>
    <comment>Ribbon OneMore menu item</comment>
  </data>
  <data name="ribMergeButton_Label" xml:space="preserve">
    <value>Fusionner les pages</value>
    <comment>Ribbon OneMore menu item, Extras...</comment>
  </data>
  <data name="ribNameUrlsButton_Label" xml:space="preserve">
    <value>Remplacer les URL par des titres de page Web</value>
    <comment>Ribbon OneMore menu item, Extras...</comment>
  </data>
  <data name="ribOneMoreMenu_Label" xml:space="preserve">
    <value>Plus</value>
    <comment>Ribbon main button</comment>
  </data>
  <data name="ribPasteRtfButton_Label" xml:space="preserve">
    <value>Coller du texte enrichi</value>
    <comment>Ribbon OneMore menu item, paste rich text</comment>
  </data>
  <data name="ribRecalculateFormulaButton_Label" xml:space="preserve">
    <value>Recalculer la formule</value>
    <comment>Ribbon OneMore menu item, Formula...</comment>
  </data>
  <data name="ribRecalculateFormulaButton_Screentip" xml:space="preserve">
    <value>Recalculer toutes les formules du tableau actuel (Maj + F5)</value>
    <comment>Ribbon OneMore menu item, Formula...</comment>
  </data>
  <data name="ribRedStatusButton_Label" xml:space="preserve">
    <value>Statut rouge</value>
    <comment>Ribbon OneMore menu item, Snippets...</comment>
  </data>
  <data name="ribReplaceButton_Label" xml:space="preserve">
    <value>Rechercher et remplacer</value>
    <comment>Ribbon OneMore menu item, search and replace</comment>
  </data>
  <data name="ribResizeImagesButton_Label" xml:space="preserve">
    <value>Redimensionner et ajuster</value>
    <comment>Ribbon OneMore menu item, Resize selected image(s)</comment>
  </data>
  <data name="ribSnippetsMenu_Label" xml:space="preserve">
    <value>Extraits</value>
    <comment>Ribbon OneMore menu item, Snippets...</comment>
  </data>
  <data name="ribSortButton_Label" xml:space="preserve">
    <value>Trier</value>
    <comment>Ribbon OneMore menu item</comment>
  </data>
  <data name="ribTocButton_Label" xml:space="preserve">
    <value>Table des matières</value>
    <comment>Ribbon OneMore menu item, Extras...</comment>
  </data>
  <data name="ribUppercaseButton_Label" xml:space="preserve">
    <value>Vers MAJUSCULES</value>
    <comment>Ribbon OneMore menu item</comment>
  </data>
  <data name="ribWarnBlockButton_Label" xml:space="preserve">
    <value>Bloc d'avertissement</value>
    <comment>Ribbon OneMore menu item, Snippets...</comment>
  </data>
  <data name="ribYellowStatusButton_Label" xml:space="preserve">
    <value>Statut jaune</value>
    <comment>Ribbon OneMore menu item, Snippets...</comment>
  </data>
  <data name="AboutDialog.Text" xml:space="preserve">
    <value>Complément OneMore</value>
    <comment>dialog title bar</comment>
  </data>
  <data name="AboutDialog_clearLogLabel.Text" xml:space="preserve">
    <value>Effacer le fichier journal</value>
    <comment>hyperlink to clear the log file</comment>
  </data>
  <data name="ClearLog_Message" xml:space="preserve">
    <value>Effacer le fichier journal maintenant?</value>
    <comment>message box message</comment>
  </data>
  <data name="ClearLog_NoneMessage" xml:space="preserve">
    <value>Aucun fichier journal n'est disponible</value>
    <comment>message box message</comment>
  </data>
  <data name="ClearLog_NoneTitle" xml:space="preserve">
    <value>C'est parfait</value>
    <comment>message box title</comment>
  </data>
  <data name="ClearLog_Title" xml:space="preserve">
    <value>Confirmer</value>
    <comment>message box title</comment>
  </data>
  <data name="AboutDialog_copyLabel.Text" xml:space="preserve">
    <value>Copyright @ 2016- {0} Steven M Cohn</value>
    <comment>copyright to current year</comment>
  </data>
  <data name="AboutDialog_LatestMessage" xml:space="preserve">
    <value>Vous avez la dernière version</value>
    <comment>message box message</comment>
  </data>
  <data name="AboutDialog_LatestTitle" xml:space="preserve">
    <value>Vous êtes prêt à partir!</value>
    <comment>message box title</comment>
  </data>
  <data name="AboutDialog_NewVersionMessage" xml:space="preserve">
    <value>Une nouvelle version est disponible:\n\n    </value>
    <comment>message box message showing verison tag and name</comment>
  </data>
  <data name="AboutDialog_NewVersionTitle" xml:space="preserve">
    <value>Mettre à jour OneMore</value>
    <comment>message box title</comment>
  </data>
  <data name="AboutDialog_titleLabel.Text" xml:space="preserve">
    <value>Complément OneMore pour OneNote 2016</value>
    <comment>Add-in full name</comment>
  </data>
  <data name="AboutDialog_updateLink.Text" xml:space="preserve">
    <value>Vérifier les mises à jour</value>
    <comment>check online for available updates to add-in</comment>
  </data>
  <data name="AboutDialog_versionLabel.Text" xml:space="preserve">
    <value>Version {0}</value>
    <comment>the version of the add-in</comment>
  </data>
  <data name="ChangePageColorDialog_introLabel.Text" xml:space="preserve">
    <value>Après avoir choisi une couleur de page, chargez l'un des styles prédéfinis ou personnalisez vos propres styles afin que tout le contenu ait un contraste suffisant pour être visible.</value>
    <comment>instructions</comment>
  </data>
  <data name="PageColorDialog.Text" xml:space="preserve">
    <value>Couleur de la page</value>
    <comment>color popup dialog title</comment>
  </data>
  <data name="AddFormula_linearMessage" xml:space="preserve">
    <value>Sélectionnez une ou plusieurs cellules de la même ligne ou de la même colonne</value>
    <comment>message box</comment>
  </data>
  <data name="FormulaDialog_formatBox.Items" xml:space="preserve">
    <value>Nombre
Devise
Pourcentage</value>
    <comment>formats, one per line</comment>
  </data>
  <data name="FormulaDialog.Text" xml:space="preserve">
    <value>Formule</value>
    <comment>dialog title</comment>
  </data>
  <data name="FormulaDialog_helpButton.Text" xml:space="preserve">
    <value>Aidez-moi</value>
    <comment>help checkbox button</comment>
  </data>
  <data name="FormulaDialog_formatLabel.Text" xml:space="preserve">
    <value>Format:</value>
    <comment>label</comment>
  </data>
  <data name="FormulaDialog_statusLabel.Text" xml:space="preserve">
    <value>Statut:</value>
    <comment>status label</comment>
  </data>
  <data name="FormulaDialog_status_Empty" xml:space="preserve">
    <value>&lt;vide&gt;</value>
    <comment>label</comment>
  </data>
  <data name="ReorderDialog.Text" xml:space="preserve">
    <value>Réorganiser les styles personnalisés</value>
    <comment>dialog title</comment>
  </data>
  <data name="ReorderDialog_label.Text" xml:space="preserve">
    <value>Réorganisez l'affichage des styles dans la galerie. </value>
    <comment>instructions</comment>
  </data>
  <data name="ResizeImagesDialog.Text" xml:space="preserve">
    <value>Redimensionner et ajuster l'image</value>
    <comment>dialog title</comment>
  </data>
  <data name="ResizeImagesDialog_absRadio.Text" xml:space="preserve">
    <value>Absolu</value>
    <comment>radio button</comment>
  </data>
  <data name="ResizeImagesDialog_allLabel.Text" xml:space="preserve">
    <value>toutes les images sur cette page</value>
    <comment>info label</comment>
  </data>
  <data name="ResizeImagesDialog_heightLabel.Text" xml:space="preserve">
    <value>la taille</value>
    <comment>label</comment>
  </data>
  <data name="ResizeImagesDialog_pctRadio.Text" xml:space="preserve">
    <value>Pourcentage</value>
    <comment>radio</comment>
  </data>
  <data name="ResizeImagesDialog_presetRadio.Text" xml:space="preserve">
    <value>Préréglage</value>
    <comment>radio</comment>
  </data>
  <data name="ResizeImagesDialog_sizeLink.Text" xml:space="preserve">
    <value>{0} x {1}</value>
    <comment>width x height</comment>
  </data>
  <data name="SearchAndReplaceDialog_matchBox.Text" xml:space="preserve">
    <value>Cas de correspondance</value>
    <comment>checkbox</comment>
  </data>
  <data name="SearchAndReplaceDialog_Text" xml:space="preserve">
    <value>Rechercher et remplacer</value>
    <comment>dialog title</comment>
  </data>
  <data name="SearchAndReplaceDialog_whatLabel.Text" xml:space="preserve">
    <value>Trouver quoi:</value>
    <comment>label</comment>
  </data>
  <data name="SearchAndReplaceDialog_withLabel.Text" xml:space="preserve">
    <value>Remplacer par:</value>
    <comment>label</comment>
  </data>
  <data name="SortDialog.Text" xml:space="preserve">
    <value>Trier</value>
    <comment>dialog title</comment>
  </data>
  <data name="SortDialog_ascButton.Text" xml:space="preserve">
    <value>Ascendant</value>
    <comment>radio</comment>
  </data>
  <data name="SortDialog_createdButton.Text" xml:space="preserve">
    <value>date créée</value>
    <comment>radio</comment>
  </data>
  <data name="SortDialog_desButton.Text" xml:space="preserve">
    <value>Descendant</value>
    <comment>radio</comment>
  </data>
  <data name="SortDialog_direcitonLabel.Text" xml:space="preserve">
    <value>Direction:</value>
    <comment>label</comment>
  </data>
  <data name="SortDialog_modifiedButton.Text" xml:space="preserve">
    <value>Date modifiée</value>
    <comment>radio</comment>
  </data>
  <data name="SortDialog_pinNotesBox.Text" xml:space="preserve">
    <value>Épingler des notes en haut et\n</value>
    <comment>checkbox</comment>
  </data>
  <data name="SortDialog_scopeBox.Items" xml:space="preserve">
    <value>Enfants de la page actuelle
Pages de cette rubrique
Sections de ce bloc-notes
Des cahiers</value>
    <comment>scope dropdown, one per line</comment>
  </data>
  <data name="SortDialog_scopeLabel.Text" xml:space="preserve">
    <value>Portée:</value>
    <comment>label</comment>
  </data>
  <data name="SortDialog_sortLabel.Text" xml:space="preserve">
    <value>Trier par:</value>
    <comment>label</comment>
  </data>
  <data name="Emoji_Architecture" xml:space="preserve">
    <value>Architecture</value>
    <comment>emoji</comment>
  </data>
  <data name="Emoji_Automobile" xml:space="preserve">
    <value>Voiture</value>
    <comment>emoji</comment>
  </data>
  <data name="Emoji_Bullet" xml:space="preserve">
    <value>Balle</value>
    <comment>emoji</comment>
  </data>
  <data name="Emoji_Calendar" xml:space="preserve">
    <value>Calendrier</value>
    <comment>emoji</comment>
  </data>
  <data name="Emoji_Circle" xml:space="preserve">
    <value>Cercle</value>
    <comment>emoji</comment>
  </data>
  <data name="Emoji_CrossMark" xml:space="preserve">
    <value>Marque croisée</value>
    <comment>emoji</comment>
  </data>
  <data name="Emoji_Cycling" xml:space="preserve">
    <value>Cyclisme</value>
    <comment>emoji</comment>
  </data>
  <data name="Emoji_Email" xml:space="preserve">
    <value>Email</value>
    <comment>emoji</comment>
  </data>
  <data name="Emoji_Family" xml:space="preserve">
    <value>Famille</value>
    <comment>emoji</comment>
  </data>
  <data name="Emoji_Financial" xml:space="preserve">
    <value>Financier</value>
    <comment>emoji</comment>
  </data>
  <data name="Emoji_Hammer" xml:space="preserve">
    <value>Marteau</value>
    <comment>emoji</comment>
  </data>
  <data name="Emoji_Images" xml:space="preserve">
    <value>Images</value>
    <comment>emoji</comment>
  </data>
  <data name="Emoji_Important" xml:space="preserve">
    <value>Important</value>
    <comment>emoji</comment>
  </data>
  <data name="Emoji_Journal" xml:space="preserve">
    <value>Journal</value>
    <comment>emoji</comment>
  </data>
  <data name="Emoji_Memo" xml:space="preserve">
    <value>Note</value>
    <comment>emoji</comment>
  </data>
  <data name="Emoji_Passwords" xml:space="preserve">
    <value>Mots de passe</value>
    <comment>emoji</comment>
  </data>
  <data name="Emoji_Pencil" xml:space="preserve">
    <value>Crayon</value>
    <comment>emoji</comment>
  </data>
  <data name="Emoji_Pushpin" xml:space="preserve">
    <value>Punaise</value>
    <comment>emoji</comment>
  </data>
  <data name="Emoji_Shazam" xml:space="preserve">
    <value>Shazam!</value>
    <comment>emoji</comment>
  </data>
  <data name="Emoji_Smiley" xml:space="preserve">
    <value>Smiley</value>
    <comment>emoji</comment>
  </data>
  <data name="Emoji_Software" xml:space="preserve">
    <value>Logiciel</value>
    <comment>emoji</comment>
  </data>
  <data name="Emoji_Sports" xml:space="preserve">
    <value>Des sports</value>
    <comment>emoji</comment>
  </data>
  <data name="Emoji_Star" xml:space="preserve">
    <value>Étoile</value>
    <comment>emoji</comment>
  </data>
  <data name="Emoji_Summary" xml:space="preserve">
    <value>Sommaire</value>
    <comment>emoji</comment>
  </data>
  <data name="Emoji_Tasks" xml:space="preserve">
    <value>Tâches</value>
    <comment>emoji</comment>
  </data>
  <data name="Emoji_Travel" xml:space="preserve">
    <value>Voyage</value>
    <comment>emoji</comment>
  </data>
  <data name="Emoji_Watch" xml:space="preserve">
    <value>Regarder</value>
    <comment>emoji</comment>
  </data>
  <data name="ribOutlineButton_Label" xml:space="preserve">
    <value>Mise en forme du contour</value>
    <comment>Ribbon OneMore menu item, Extras...</comment>
  </data>
  <data name="OutlineDialog.Text" xml:space="preserve">
    <value>Mise en forme du contour</value>
    <comment>dialog title</comment>
  </data>
  <data name="OutlineDialog_alphaRadio.Text" xml:space="preserve">
    <value>Alphanumérique</value>
    <comment>radio button</comment>
  </data>
  <data name="OutlineDialog_cleanBox.Text" xml:space="preserve">
    <value>Supprimer / nettoyer la numérotation existante</value>
    <comment>checkbox</comment>
  </data>
  <data name="OutlineDialog_indentationsGroup.Text" xml:space="preserve">
    <value>Indentations</value>
    <comment>group box title</comment>
  </data>
  <data name="OutlineDialog_indentBox.Text" xml:space="preserve">
    <value>Mettre en retrait le contenu sous les titres</value>
    <comment>checkbox</comment>
  </data>
  <data name="OutlineDialog_indentTagBox.Text" xml:space="preserve">
    <value>Mettre en retrait uniquement sous les en-têtes / paragraphes balisés</value>
    <comment>checkbox</comment>
  </data>
  <data name="OutlineDialog_indentTagBox.Tooltip" xml:space="preserve">
    <value>Met le contenu en retrait sous uniquement les en-têtes balisés ou les paragraphes non balisés</value>
    <comment>tooltip</comment>
  </data>
  <data name="OutlineDialog_numberingBox.Text" xml:space="preserve">
    <value>Ajouter une numérotation</value>
    <comment>checkbox</comment>
  </data>
  <data name="OutlineDialog_numberingBox.Tooltip" xml:space="preserve">
    <value>Appliqué aux en-têtes standard et personnalisés</value>
    <comment>tooltip</comment>
  </data>
  <data name="OutlineDialog_numberingGroup.Text" xml:space="preserve">
    <value>Numérotage</value>
    <comment>group box title</comment>
  </data>
  <data name="OutlineDialog_numRadio.Text" xml:space="preserve">
    <value>Numérique</value>
    <comment>radio button</comment>
  </data>
  <data name="OutlineDialog_removeTagsBox.Text" xml:space="preserve">
    <value>Supprimer les balises</value>
    <comment>checkbox</comment>
  </data>
  <data name="OutlineDialog_tagLabel.Text" xml:space="preserve">
    <value>Marque:</value>
    <comment>label</comment>
  </data>
  <data name="ribExportButton_Label" xml:space="preserve">
    <value>Exportation</value>
    <comment>Ribbon OneMore menu item</comment>
  </data>
  <data name="ribExportButton_Screentip" xml:space="preserve">
    <value>Exporter les pages au format HTML, PDF, Word ou XML</value>
    <comment>Ribbon OneMore menu item</comment>
  </data>
  <data name="SaveAs_Error" xml:space="preserve">
    <value>Erreur lors de l'enregistrement de la page sous {0}</value>
    <comment>Save as dialog error message</comment>
  </data>
  <data name="ribRemoveEmptyButton_Label" xml:space="preserve">
    <value>Supprimer les paragraphes et les en-têtes vides</value>
    <comment>Ribbon OneMore menu item</comment>
  </data>
  <data name="ribRemoveEmptyButton_Screentip" xml:space="preserve">
    <value>Supprimer les lignes vides supplémentaires entre les paragraphes et supprimer les en-têtes vides</value>
    <comment>Ribbon OneMore menu item</comment>
  </data>
  <data name="ribToggleDttmButton_Label" xml:space="preserve">
    <value>Afficher / masquer la date et l'heure de la page</value>
    <comment>Ribbon OneMore menu item</comment>
  </data>
  <data name="ribToggleDttmButton_Screentip" xml:space="preserve">
    <value>Afficher / masquer la date et l'heure de la page sous le titre</value>
    <comment>Ribbon OneMore menu item</comment>
  </data>
  <data name="ribCleanMenu_Label" xml:space="preserve">
    <value>Nettoyer</value>
    <comment>Ribbon OneMore menu item</comment>
  </data>
  <data name="ribRemoveAuthorsButton_Label" xml:space="preserve">
    <value>Supprimer les informations sur l'auteur</value>
    <comment>Ribbon OneMore menu item</comment>
  </data>
  <data name="ribRemoveAuthorsButton_Screentip" xml:space="preserve">
    <value>Supprimer les informations de tous les auteurs sur cette page</value>
    <comment>Ribbon OneMore menu item</comment>
  </data>
  <data name="ribNumberingMenu_Label" xml:space="preserve">
    <value>Numérotage</value>
    <comment>Ribbon OneMore menu item</comment>
  </data>
  <data name="ribNumberPagesButton_Label" xml:space="preserve">
    <value>Nombre de pages</value>
    <comment>Ribbon OneMore menu item</comment>
  </data>
  <data name="ribNumberPagesButton_Screentip" xml:space="preserve">
    <value>Ajouter ou mettre à jour le nombre de toutes les pages de cette section</value>
    <comment>Ribbon OneMore menu item</comment>
  </data>
  <data name="ribNumberSectionsButton_Label" xml:space="preserve">
    <value>Nombre de sections</value>
    <comment>Ribbon OneMore menu item</comment>
  </data>
  <data name="ribNumberSectionsButton_Screentip" xml:space="preserve">
    <value>Ajouter ou mettre à jour la numérotation de toutes les sections de ce bloc-notes</value>
    <comment>Ribbon OneMore menu item</comment>
  </data>
  <data name="ribRemovePageNumbersButton_Label" xml:space="preserve">
    <value>Supprimer les numéros de page</value>
    <comment>Ribbon OneMore menu item</comment>
  </data>
  <data name="ribRemovePageNumbersButton_Screentip" xml:space="preserve">
    <value>Supprimer les numéros de toutes les pages de cette section</value>
    <comment>Ribbon OneMore menu item</comment>
  </data>
  <data name="ribRemoveSectionNumbersButton_Label" xml:space="preserve">
    <value>Supprimer les numéros de section</value>
    <comment>Ribbon OneMore menu item</comment>
  </data>
  <data name="ribRemoveSectionNumbersButton_Screentip" xml:space="preserve">
    <value>Supprimer les numéros de toutes les sections de ce bloc-notes</value>
    <comment>Ribbon OneMore menu item</comment>
  </data>
  <data name="NumberingPage_Message" xml:space="preserve">
    <value>Page de numérotation {0}</value>
    <comment>progress status dialog</comment>
  </data>
  <data name="RemovingPageNumber_Message" xml:space="preserve">
    <value>Suppression du numéro de la page {0}</value>
    <comment>progress status dialog</comment>
  </data>
  <data name="ribStrikeoutTasksButton_Label" xml:space="preserve">
    <value>Barré terminé pour faire des balises</value>
    <comment>Ribbon OneMore menu item</comment>
  </data>
  <data name="ribStrikeoutTasksButton_Screentip" xml:space="preserve">
    <value>Activer / désactiver le barré du texte marqué par des balises To Do complètes ou incomplètes</value>
    <comment>Ribbon OneMore menu item</comment>
  </data>
  <data name="ribPronunciateButton_Label" xml:space="preserve">
    <value>Insérer la prononciation</value>
    <comment>Ribbon OneMore menu item</comment>
  </data>
  <data name="Pronunciate_EmptyWord" xml:space="preserve">
    <value>Le mot sélectionné ne peut pas être vide</value>
    <comment>error message box</comment>
  </data>
  <data name="Pronunciate_FullWord" xml:space="preserve">
    <value>Doit sélectionner un mot complet</value>
    <comment>error message box</comment>
  </data>
  <data name="Pronunciate_NetError" xml:space="preserve">
    <value>Impossible de récupérer la définition du mot {0}\n</value>
    <comment>error message box</comment>
  </data>
  <data name="Pronunciate_NoWord" xml:space="preserve">
    <value>Impossible de trouver le mot {0}</value>
    <comment>error message box</comment>
  </data>
  <data name="ribCropImageButton_Label" xml:space="preserve">
    <value>Recadrer et faire pivoter</value>
    <comment>Ribbon OneMore menu item, Images...</comment>
  </data>
  <data name="CropImageDialog.Text" xml:space="preserve">
    <value>Recadrer et faire pivoter</value>
    <comment>dialog title</comment>
  </data>
  <data name="CropImageDialog_bounds" xml:space="preserve">
    <value>Sélection en haut à gauche: {0}, {1}. </value>
    <comment>status bar text</comment>
  </data>
  <data name="CropImageDialog_imageSize" xml:space="preserve">
    <value>Taille de l'image: {0} x {1}</value>
    <comment>status bar text</comment>
  </data>
  <data name="CropImageDialog_noSelection" xml:space="preserve">
    <value>Pas de choix</value>
    <comment>status bar text</comment>
  </data>
  <data name="CropImage_oneImage" xml:space="preserve">
    <value>Sélectionnez une image à recadrer</value>
    <comment>Crop command error message</comment>
  </data>
  <data name="ribRemoveSpacingButton_Label" xml:space="preserve">
    <value>Supprimer l'espacement des paragraphes</value>
    <comment>Ribbon OneMore menu item, Clean...</comment>
  </data>
  <data name="ribRemoveSpacingButton_Screentip" xml:space="preserve">
    <value>Supprimer les paragraphes, les en-têtes et les interlignes</value>
    <comment>Ribbon OneMore menu item, Clean...</comment>
  </data>
  <data name="RemoveSpacingDialog.Text" xml:space="preserve">
    <value>Supprimer l'espacement</value>
    <comment>dialog title</comment>
  </data>
  <data name="RemoveSpacingDialog_afterBox.Text" xml:space="preserve">
    <value>Supprimer l'espacement après les paragraphes</value>
    <comment>checkbox</comment>
  </data>
  <data name="RemoveSpacingDialog_beforeBox.Text" xml:space="preserve">
    <value>Supprimer l'espacement avant les paragraphes</value>
    <comment>checkbox</comment>
  </data>
  <data name="RemoveSpacingDialog_betweenBox.Text" xml:space="preserve">
    <value>Supprimer l'espacement entre les lignes</value>
    <comment>checkbox</comment>
  </data>
  <data name="RemoveSpacingDialog_headingsBox.Text" xml:space="preserve">
    <value>Inclure les titres</value>
    <comment>checkbox</comment>
  </data>
  <data name="CropImageDialog_selectButton.Text" xml:space="preserve">
    <value>Tout sélectionner</value>
    <comment>select all button</comment>
  </data>
  <data name="DialogResetSettings_Text" xml:space="preserve">
    <value>Réinitialiser les options</value>
    <comment>system menu</comment>
  </data>
  <data name="sepContent_Label" xml:space="preserve">
    <value>Contenu</value>
    <comment>Ribbon OneMore menu separator</comment>
  </data>
  <data name="sepTools_Label" xml:space="preserve">
    <value>Outils</value>
    <comment>Ribbon OneMore menu separator</comment>
  </data>
  <data name="sepText_Label" xml:space="preserve">
    <value>Texte</value>
    <comment>Ribbon OneMore menu separator</comment>
  </data>
  <data name="ribRunPluginButton_Label" xml:space="preserve">
    <value>Exécuter le plugin</value>
    <comment>Ribbon OneMore menu item</comment>
  </data>
  <data name="ribPluginButton_Label" xml:space="preserve">
    <value>Exécuter le plugin</value>
    <comment>Ribbon OneMore menu item</comment>
  </data>
  <data name="ctxCleanMenu_Label" xml:space="preserve">
    <value>Nettoyer...</value>
    <comment>Context menu</comment>
  </data>
  <data name="ctxLowercaseButton_Label" xml:space="preserve">
    <value>En minuscules</value>
    <comment>Context menu</comment>
  </data>
  <data name="ctxNoSpellCheckButton_Label" xml:space="preserve">
    <value>Pas de vérification orthographique</value>
    <comment>Context menu</comment>
  </data>
  <data name="ctxRemoveEmptyButton_Label" xml:space="preserve">
    <value>Supprimer les paragraphes et les en-têtes vides</value>
    <comment>Context menu</comment>
  </data>
  <data name="ctxRemoveSpacingButton_Label" xml:space="preserve">
    <value>Supprimer l'espacement des paragraphes</value>
    <comment>Context menu</comment>
  </data>
  <data name="ctxUppercaseButton_Label" xml:space="preserve">
    <value>Vers MAJUSCULES</value>
    <comment>Context menu</comment>
  </data>
  <data name="ribRemoveCitationsButton_Label" xml:space="preserve">
    <value>Supprimer les citations collées</value>
    <comment>Ribbon OneMore menu item</comment>
  </data>
  <data name="ribRemoveCitationsButton_Screentip" xml:space="preserve">
    <value>Supprimer l'écrêtage d'écran et coller les citations d'URL</value>
    <comment>Ribbon OneMore menu item</comment>
  </data>
  <data name="RemoveCitations_Clippings" xml:space="preserve">
    <value>Coupure d'écran</value>
    <comment>Screen clipping citation</comment>
  </data>
  <data name="RemoveCitations_FromUrl" xml:space="preserve">
    <value>Depuis &amp;lt;&lt;a\shref=.+?&lt;/a&gt;&amp;gt;</value>
    <comment>From &lt;URL&gt; pattern match</comment>
  </data>
  <data name="PluginDialog.Text" xml:space="preserve">
    <value>Exécuter le plugin</value>
    <comment>dialog title</comment>
  </data>
  <data name="PluginDialog_childBox.Text" xml:space="preserve">
    <value>Créer en tant qu'enfant de la page actuelle</value>
    <comment>checkbox</comment>
  </data>
  <data name="PluginDialog_createRadio.Text" xml:space="preserve">
    <value>Créez une nouvelle page nommée</value>
    <comment>radio button</comment>
  </data>
  <data name="PluginDialog_okButton.Text" xml:space="preserve">
    <value>Courir</value>
    <comment>ok button</comment>
  </data>
  <data name="PluginDialog_updateRadio.Text" xml:space="preserve">
    <value>Mettre à jour la page actuelle</value>
    <comment>radio button</comment>
  </data>
  <data name="PluginDialog_argsLabel.Text" xml:space="preserve">
    <value>Arguments</value>
    <comment>label</comment>
  </data>
  <data name="Plugin_NoChanges" xml:space="preserve">
    <value>Le plugin s'est terminé avec succès mais aucune modification n'a été trouvée</value>
    <comment>warning message</comment>
  </data>
  <data name="Plugin_NoUpdate" xml:space="preserve">
    <value>Erreur lors de la mise à jour de la page. </value>
    <comment>error message</comment>
  </data>
  <data name="Plugin_Running" xml:space="preserve">
    <value>Exécution de {0} {1} \\ \"{2} \\\"</value>
    <comment>running message</comment>
  </data>
  <data name="Plugin_Title" xml:space="preserve">
    <value>Brancher</value>
    <comment>Open File Dialog title</comment>
  </data>
  <data name="Plugin_Unsuccessful" xml:space="preserve">
    <value>Le plug-in ne s'est pas terminé correctement. </value>
    <comment>error message</comment>
  </data>
  <data name="Plugin_WritingTemp" xml:space="preserve">
    <value>Erreur d'écriture dans le fichier temporaire. </value>
    <comment>error message</comment>
  </data>
  <data name="Refresh" type="System.Resources.ResXFileRef, System.Windows.Forms">
    <value>images\refresh.png;System.Drawing.Bitmap, System.Drawing, Version=4.0.0.0, Culture=neutral, PublicKeyToken=b03f5f7f11d50a3a</value>
  </data>
  <data name="SearchEngineDialog_deleteLabel.Text" xml:space="preserve">
    <value>Supprimer:</value>
    <comment>delete label</comment>
  </data>
  <data name="SearchEngineDialog_DeleteMessage" xml:space="preserve">
    <value>Supprimer {0}?</value>
    <comment>delete confirmation message</comment>
  </data>
  <data name="SearchEngineDialog_downButton.Text" xml:space="preserve">
    <value>Descendre</value>
    <comment>down buttom</comment>
  </data>
  <data name="SearchEngineDialog_iconColumn.HeaderText" xml:space="preserve">
    <value>Icône</value>
    <comment>icon col</comment>
  </data>
  <data name="SearchEngineDialog_introLabel.Text" xml:space="preserve">
    <value>Les modèles d'URL doivent contenir un jeton de remplacement de chaîne, tel que &amp; q = {0}</value>
    <comment>intro label</comment>
  </data>
  <data name="SearchEngineDialog_refreshButton.Text" xml:space="preserve">
    <value>Actualiser les icônes</value>
    <comment>refresh button</comment>
  </data>
  <data name="SearchEngineDialog_Text" xml:space="preserve">
    <value>Moteurs de recherche</value>
    <comment>dialog title</comment>
  </data>
  <data name="SearchEngineDialog_upButton.Text" xml:space="preserve">
    <value>Déplacer vers le haut</value>
    <comment>up buttom</comment>
  </data>
  <data name="SearchEngineDialog_urlColumn.HeaderText" xml:space="preserve">
    <value>Modèle d'URL</value>
    <comment>url col</comment>
  </data>
  <data name="InsertCalendarDialog.Text" xml:space="preserve">
    <value>Insérer un calendrier</value>
    <comment>dialog title</comment>
  </data>
  <data name="InsertCalendarDialog_formatLabel.Text" xml:space="preserve">
    <value>Format</value>
    <comment>label</comment>
  </data>
  <data name="InsertCalendarDialog_largeRadio.Text" xml:space="preserve">
    <value>Grand</value>
    <comment>radio</comment>
  </data>
  <data name="InsertCalendarDialog_monthLabel.Text" xml:space="preserve">
    <value>Mois</value>
    <comment>label</comment>
  </data>
  <data name="InsertCalendarDialog_smallRadio.Text" xml:space="preserve">
    <value>Petit</value>
    <comment>radio</comment>
  </data>
  <data name="InsertCalendarDialog_yearLabel.Text" xml:space="preserve">
    <value>An</value>
    <comment>label</comment>
  </data>
  <data name="ribCalendarButton_Label" xml:space="preserve">
    <value>Calendrier</value>
    <comment>Ribbon OneMore-Calendar command</comment>
  </data>
  <data name="CustomStyle_Screentip" xml:space="preserve">
    <value>{0} (Ctrl + Alt + Shift + {1})</value>
    <comment>Screentip for custom style gallery tiles</comment>
  </data>
  <data name="InsertTocCommand_TOC" xml:space="preserve">
    <value>Table des matières</value>
    <comment>page name</comment>
  </data>
  <data name="InsertTocCommand_TOCNotebook" xml:space="preserve">
    <value>Table des matières - Bloc-notes {0}</value>
    <comment>page name</comment>
  </data>
  <data name="InsertTocCommand_TOCSections" xml:space="preserve">
    <value>Table des matières - Section {0}</value>
    <comment>page name</comment>
  </data>
  <data name="InsertTocCommand_Top" xml:space="preserve">
    <value>Haut de page</value>
    <comment>hyperlink</comment>
  </data>
  <data name="TextToTableDialog.Text" xml:space="preserve">
    <value>Convertir le texte en tableau</value>
    <comment>dialog title</comment>
  </data>
  <data name="TextToTableDialog_columnsLabel.Text" xml:space="preserve">
    <value>Le nombre de colonnes:</value>
    <comment>label</comment>
  </data>
  <data name="TextToTableDialog_commasRadio.Text" xml:space="preserve">
    <value>Virgules</value>
    <comment>radio</comment>
  </data>
  <data name="TextToTableDialog_group1.Text" xml:space="preserve">
    <value>Texte séparé à</value>
    <comment>group</comment>
  </data>
  <data name="TextToTableDialog_group2.Text" xml:space="preserve">
    <value>Taille de la table</value>
    <comment>group</comment>
  </data>
  <data name="TextToTableDialog_headerBox.Text" xml:space="preserve">
    <value>La première ligne est un en-tête</value>
    <comment>checkbox</comment>
  </data>
  <data name="TextToTableDialog_otherRadio.Text" xml:space="preserve">
    <value>Autre</value>
    <comment>radio</comment>
  </data>
  <data name="TextToTableDialog_paragraphsRadio.Text" xml:space="preserve">
    <value>Les paragraphes</value>
    <comment>radio</comment>
  </data>
  <data name="TextToTableDialog_rowsLabel.Text" xml:space="preserve">
    <value>Nombre de rangées:</value>
    <comment>label</comment>
  </data>
  <data name="TextToTableDialog_tabsRadio.Text" xml:space="preserve">
    <value>Onglets</value>
    <comment>radio</comment>
  </data>
  <data name="TextToTableDialog_unquoteBox.Text" xml:space="preserve">
    <value>Supprimer les guillemets des chaînes complètes</value>
    <comment>checkbox</comment>
  </data>
  <data name="TextToTable_NoText" xml:space="preserve">
    <value>Aucun texte n'est sélectionné</value>
    <comment>info message</comment>
  </data>
  <data name="ribTextToTableButton_Label" xml:space="preserve">
    <value>Convertir le texte en tableau</value>
    <comment>Ribbon OneMore menu item, extras</comment>
  </data>
  <data name="_0336_OneNoteApplication_2013" type="System.Resources.ResXFileRef, System.Windows.Forms">
    <value>0336.OneNoteApplication_2013.xsd;System.String, mscorlib, Version=4.0.0.0, Culture=neutral, PublicKeyToken=b77a5c561934e089;Windows-1252</value>
  </data>
  <data name="Plugin_InvalidSchema" xml:space="preserve">
    <value>XML non valide détecté. </value>
    <comment>error message</comment>
  </data>
  <data name="FormulaCommand_Exception" xml:space="preserve">
    <value>{0} (colonne {1})</value>
    <comment>exception message</comment>
  </data>
  <data name="FormulaCommand_Linear" xml:space="preserve">
    <value>Les cellules sélectionnées doivent être dans la même ligne ou dans la même colonne</value>
    <comment>warning message</comment>
  </data>
  <data name="FormulaCommand_SelectOne" xml:space="preserve">
    <value>Sélectionnez une ou plusieurs cellules de tableau</value>
    <comment>warning message</comment>
  </data>
  <data name="FormulaDialog_formulaLabel.Text" xml:space="preserve">
    <value>Formule:</value>
    <comment>label</comment>
  </data>
  <data name="FormulaDialog_helpBox.Text" xml:space="preserve">
    <value>La formule saisie doit s'appliquer à la première cellule sélectionnée. Cette formule sera incrémentée automatiquement pour les cellules sélectionnées supplémentaires.

Fonctions: abs, acos, asin, atan, atan2, average, plafond, cos, cosh, exp, floor, log, log10, max, median, min, mode, pow, range, round, sign, sin, sinh, sqrt, stdev, somme, tan, tanh, trunc, variance

Opérateurs: + - / * ^
Référence de cellule: A1, A2, ... ZZZ999
Plage de cellules: A1: A22
Symboles: PI, E</value>
  </data>
  <data name="FormulaDialog_selectedLabel.Text" xml:space="preserve">
    <value>Cellules sélectionnées:</value>
    <comment>label</comment>
  </data>
  <data name="FormulaDialog_status_Invalid" xml:space="preserve">
    <value>Invalide</value>
    <comment>label</comment>
  </data>
  <data name="Calculator_ErrClosingParenExpected" xml:space="preserve">
    <value>Parenthèse fermante attendue</value>
    <comment>error</comment>
  </data>
  <data name="Calculator_ErrInvalidCellRange" xml:space="preserve">
    <value>La plage de cellules doit se trouver dans une colonne ou dans une ligne</value>
    <comment>error</comment>
  </data>
  <data name="Calculator_ErrInvalidOperand" xml:space="preserve">
    <value>Opérande invalide</value>
    <comment>error</comment>
  </data>
  <data name="Calculator_ErrMultipleDecimalPoints" xml:space="preserve">
    <value>L'opérande contient plusieurs points décimaux</value>
    <comment>error</comment>
  </data>
  <data name="Calculator_ErrOperandExpected" xml:space="preserve">
    <value>Opérande attendu</value>
    <comment>error</comment>
  </data>
  <data name="Calculator_ErrOperatorExpected" xml:space="preserve">
    <value>Opérateur attendu</value>
    <comment>error</comment>
  </data>
  <data name="Calculator_ErrUndefinedFunction" xml:space="preserve">
    <value>Fonction non définie \"{0}\"</value>
    <comment>error</comment>
  </data>
  <data name="Calculator_ErrUndefinedSymbol" xml:space="preserve">
    <value>Symbole non défini \"{0}\"</value>
    <comment>error</comment>
  </data>
  <data name="Calculator_ErrUnexpectedCharacter" xml:space="preserve">
    <value>Caractère inattendu rencontré \"{0}\"</value>
    <comment>error</comment>
  </data>
  <data name="Calculator_ErrUnmatchedClosingParen" xml:space="preserve">
    <value>Parenthèse fermante sans parenthèse ouverte correspondante</value>
    <comment>error</comment>
  </data>
  <data name="Calculator_ErrWrongParamCount" xml:space="preserve">
    <value>Mauvais nombre de paramètres de fonction</value>
    <comment>error</comment>
  </data>
  <data name="DeleteFormulaCommand_Deleted" xml:space="preserve">
    <value>Formules supprimées de {0} cellule (s)</value>
    <comment>delete command message</comment>
  </data>
  <data name="DeleteFormulaCommand_NoFormulas" xml:space="preserve">
    <value>Formule introuvable. </value>
    <comment>delete command message</comment>
  </data>
  <data name="HighlightFormulaCommand_NoFormulas" xml:space="preserve">
    <value>Aucune formule trouvée sur cette page</value>
    <comment>highlight command message</comment>
  </data>
  <data name="RecalculateFormulaCommand_NoFormula" xml:space="preserve">
    <value>Aucune formule trouvée dans le tableau sélectionné</value>
    <comment>recalculate command message</comment>
  </data>
  <data name="ribWordCountButton_Label" xml:space="preserve">
    <value>Nombre de mots</value>
    <comment>Ribbon OneMore menu extras</comment>
  </data>
  <data name="AddCaptionCommand_Captioned" xml:space="preserve">
    <value>L'image a déjà une légende</value>
    <comment>info message</comment>
  </data>
  <data name="WordCountCommand_Count" xml:space="preserve">
    <value>Nombre total de mots sur la page: {0}</value>
    <comment>message box</comment>
  </data>
  <data name="AddFormulaCommand_Calculated" xml:space="preserve">
    <value>Calculé</value>
    <comment>tag name</comment>
  </data>
  <data name="ExportDialog_folderLabel.Text" xml:space="preserve">
    <value>Dossier:</value>
    <comment>label</comment>
  </data>
  <data name="ExportDialog_formatLabel.Text" xml:space="preserve">
    <value>Format:</value>
    <comment>label</comment>
  </data>
  <data name="ExportDialog_groupBox.Text" xml:space="preserve">
    <value>Exporter {0} pages</value>
    <comment>group box title</comment>
  </data>
  <data name="ExportDialog_Text" xml:space="preserve">
    <value>Exporter des pages</value>
    <comment>dialog title</comment>
  </data>
  <data name="SaveAsMany_Success" xml:space="preserve">
    <value>{0} pages enregistrées dans {1}</value>
    <comment>save many message</comment>
  </data>
  <data name="Command_Error" xml:space="preserve">
    <value>Erreur lors de l'exécution de la commande {0}</value>
    <comment>logged and displayed in messagebox</comment>
  </data>
  <data name="Command_ErrorMsg" xml:space="preserve">
    <value>{0}. </value>
    <comment>messagebox (0 arg is Command_Error)</comment>
  </data>
  <data name="ImportDialog_fileLabel.Text" xml:space="preserve">
    <value>Fichier:</value>
    <comment>label</comment>
  </data>
  <data name="ImportDialog_powerAppendButton.Text" xml:space="preserve">
    <value>Ajouter à cette page</value>
    <comment>radio</comment>
  </data>
  <data name="ImportDialog_powerCreateButton.Text" xml:space="preserve">
    <value>Créer une nouvelle page</value>
    <comment>radio</comment>
  </data>
  <data name="ImportDialog_powerGroup.Text" xml:space="preserve">
    <value>Options Powerpoint</value>
    <comment>group box</comment>
  </data>
  <data name="ImportDialog_powerSectionButton.Text" xml:space="preserve">
    <value>Créer une nouvelle section avec une page pour chaque diapositive</value>
    <comment>radio</comment>
  </data>
  <data name="ImportDialog_Text" xml:space="preserve">
    <value>Importer</value>
    <comment>dialog title</comment>
  </data>
  <data name="ImportDialog_wordAppendButton.Text" xml:space="preserve">
    <value>Ajouter à cette page</value>
    <comment>radio</comment>
  </data>
  <data name="ImportDialog_wordCreateButton.Text" xml:space="preserve">
    <value>Créer une nouvelle page</value>
    <comment>radio</comment>
  </data>
  <data name="ImportDialog_wordGroup.Text" xml:space="preserve">
    <value>Options Word</value>
    <comment>group box</comment>
  </data>
  <data name="ImportDialog_OpenFileTitle" xml:space="preserve">
    <value>Choisissez le fichier à importer</value>
    <comment>openfiledialog title</comment>
  </data>
  <data name="FormulaDialog_decLabel.Text" xml:space="preserve">
    <value>Décimales:</value>
    <comment>label</comment>
  </data>
  <data name="SectionGroup" type="System.Resources.ResXFileRef, System.Windows.Forms">
    <value>images\sectiongroup.png;System.Drawing.Bitmap, System.Drawing, Version=4.0.0.0, Culture=neutral, PublicKeyToken=b03f5f7f11d50a3a</value>
  </data>
  <data name="SectionMask" type="System.Resources.ResXFileRef, System.Windows.Forms">
    <value>images\sectionmask.png;System.Drawing.Bitmap, System.Drawing, Version=4.0.0.0, Culture=neutral, PublicKeyToken=b03f5f7f11d50a3a</value>
  </data>
  <data name="SearchDialog_findLabel.Text" xml:space="preserve">
    <value>Trouver:</value>
    <comment>label</comment>
  </data>
  <data name="SearchDialog_introLabel.Text" xml:space="preserve">
    <value>Saisissez un ou plusieurs mots clés, \"phrases entre guillemets\", et utilisez les majuscules ET et OU</value>
    <comment>intro label</comment>
  </data>
  <data name="SearchDialog_Title" xml:space="preserve">
    <value>Rechercher et déplacer / copier</value>
    <comment>dialog title</comment>
  </data>
  <data name="SearchQF_DescriptionCopy" xml:space="preserve">
    <value>Choisissez l'emplacement où les pages sélectionnées doivent être copiées</value>
    <comment>QuickFiling description</comment>
  </data>
  <data name="SearchQF_Title" xml:space="preserve">
    <value>Sélectionnez l'emplacement</value>
    <comment>QuickFiling title</comment>
  </data>
  <data name="SearchQF_DescriptionMove" xml:space="preserve">
    <value>Choisissez l'emplacement où les pages sélectionnées doivent être déplacées</value>
    <comment>QuickFiling description</comment>
  </data>
  <data name="ribSearchButton_Label" xml:space="preserve">
    <value>Rechercher et copier / déplacer</value>
    <comment>ribbon item</comment>
  </data>
  <data name="ribSearchButton_Screentip" xml:space="preserve">
    <value>Rechercher dans les pages des mots-clés et copier / déplacer vers une autre section (Alt + F)</value>
    <comment>ribbon item</comment>
  </data>
  <data name="NotebookMask" type="System.Resources.ResXFileRef, System.Windows.Forms">
    <value>images\notebookmask.png;System.Drawing.Bitmap, System.Drawing, Version=4.0.0.0, Culture=neutral, PublicKeyToken=b03f5f7f11d50a3a</value>
  </data>
  <data name="ContextMenuSheet_ribFootnoteButton" xml:space="preserve">
    <value>Ajouter une note de bas de page</value>
    <comment>option</comment>
  </data>
  <data name="ContextMenuSheet_ribCleanMenu" xml:space="preserve">
    <value>Menu propre</value>
    <comment>option</comment>
  </data>
  <data name="ContextMenuSheet_ribDecreaseFontSizeButton" xml:space="preserve">
    <value>... Diminuer la taille du texte</value>
    <comment>option</comment>
  </data>
  <data name="ContextMenuSheet_ribEditMenu" xml:space="preserve">
    <value>Modifier le menu</value>
    <comment>option</comment>
  </data>
  <data name="ContextMenuSheet_ribIncreaseFontSizeButton" xml:space="preserve">
    <value>... Augmenter la taille du texte</value>
    <comment>option</comment>
  </data>
  <data name="ContextMenuSheet_introBox.Text" xml:space="preserve">
    <value>Choisissez les commandes à afficher dans le menu contextuel de la page. </value>
    <comment>intro</comment>
  </data>
  <data name="ContextMenuSheet_ribPasteRtfButton" xml:space="preserve">
    <value>Coller du texte enrichi</value>
    <comment>option</comment>
  </data>
  <data name="ContextMenuSheet_ribRemoveAuthorsButton" xml:space="preserve">
    <value>... Supprimer les informations sur l'auteur</value>
    <comment>option</comment>
  </data>
  <data name="ContextMenuSheet_ribRemoveCitationsButton" xml:space="preserve">
    <value>... Supprimer les citations collées</value>
    <comment>option</comment>
  </data>
  <data name="ContextMenuSheet_ribRemoveEmptyButton" xml:space="preserve">
    <value>... Supprimer les paragraphes et les en-têtes vides</value>
    <comment>option</comment>
  </data>
  <data name="ContextMenuSheet_ribRemoveSpacingButton" xml:space="preserve">
    <value>... Supprimer l'espacement des paragraphes</value>
    <comment>option</comment>
  </data>
  <data name="ContextMenuSheet_ribSnippetsMenu" xml:space="preserve">
    <value>Menu des extraits</value>
    <comment>option</comment>
  </data>
  <data name="ContextMenuSheet_Title" xml:space="preserve">
    <value>Options du menu contextuel</value>
    <comment>sheet</comment>
  </data>
  <data name="ContextMenuSheet_ribLowercaseButton" xml:space="preserve">
    <value>... en minuscules</value>
    <comment>option</comment>
  </data>
  <data name="ContextMenuSheet_ribUppercaseButton" xml:space="preserve">
    <value>... à MAJUSCULES</value>
    <comment>option</comment>
  </data>
  <data name="ContextMenuSheet_ribTrimButton" xml:space="preserve">
    <value>... Couper les espaces blancs</value>
    <comment>option</comment>
  </data>
  <data name="HighlightsSheet_Title" xml:space="preserve">
    <value>Options de surligneur rotatives</value>
    <comment>sheet intro</comment>
  </data>
  <data name="ribEditMenu_Label" xml:space="preserve">
    <value>Éditer</value>
    <comment>OneMore Ribbon menu item</comment>
  </data>
  <data name="ribHighlightButton_Label" xml:space="preserve">
    <value>Surligneur rotatif</value>
    <comment>menu</comment>
  </data>
  <data name="ContextMenuSheet_ribHighlightButton" xml:space="preserve">
    <value>... Surligneur rotatif</value>
    <comment>context menu</comment>
  </data>
  <data name="RibbonBarSheet_editGroup.Text" xml:space="preserve">
    <value>Modifier les commandes</value>
    <comment>settings dialog, ribbon bar options</comment>
  </data>
  <data name="RibbonBarSheet_editIconBox.Text" xml:space="preserve">
    <value>Afficher uniquement les icônes pour les commandes d'édition</value>
    <comment>settings dialog, ribbon bar options</comment>
  </data>
  <data name="RibbonBarSheet_formulaGroup.Text" xml:space="preserve">
    <value>Commandes de formule</value>
    <comment>settings dialog, ribbon bar options</comment>
  </data>
  <data name="RibbonBarSheet_formulaIconBox.Text" xml:space="preserve">
    <value>Afficher uniquement les icônes des commandes de formule</value>
    <comment>settings dialog, ribbon bar options</comment>
  </data>
  <data name="RibbonBarSheet_introBox.Text" xml:space="preserve">
    <value>Choisissez les commandes à inclure dans la barre de ruban et si vous souhaitez afficher des icônes ou des icônes et des étiquettes. </value>
    <comment>settings dialog, ribbon bar options</comment>
  </data>
  <data name="RibbonBarSheet_Title" xml:space="preserve">
    <value>Options de la barre de ruban</value>
    <comment>settings dialog</comment>
  </data>
  <data name="HighlightsSheet_themeGroup.Text" xml:space="preserve">
    <value>Thèmes</value>
    <comment>group</comment>
  </data>
  <data name="ribCodeBlockButton_Screentip" xml:space="preserve">
    <value>Insérer un bloc de code (F6)</value>
    <comment>menu</comment>
  </data>
  <data name="InsertCellsCommand_NoSelection" xml:space="preserve">
    <value>Sélectionnez une ou plusieurs cellules de tableau</value>
    <comment>message</comment>
  </data>
  <data name="InsertCellsDialog.Text" xml:space="preserve">
    <value>Insérer des cellules</value>
    <comment>dialog title</comment>
  </data>
  <data name="InsertCellsDialog_numLabel.Text" xml:space="preserve">
    <value>Nombre de cellules à insérer:</value>
    <comment>numeric label</comment>
  </data>
  <data name="InsertCellsDialog_shiftDownRadio.Text" xml:space="preserve">
    <value>Décaler les cellules vers le bas</value>
    <comment>radio</comment>
  </data>
  <data name="InsertCellsDialog_shiftRightRadio.Text" xml:space="preserve">
    <value>Décaler les cellules vers la droite</value>
    <comment>radio</comment>
  </data>
  <data name="SplitDialog.Text" xml:space="preserve">
    <value>Page divisée</value>
    <comment>dialog title</comment>
  </data>
  <data name="SplitDialog_byHeading1Box.Text" xml:space="preserve">
    <value>Titre 1</value>
    <comment>checkbox</comment>
  </data>
  <data name="SplitDialog_byHeading1Label.Text" xml:space="preserve">
    <value>Liez les en-têtes aux nouvelles pages et déplacez le contenu vers chaque page</value>
    <comment>label</comment>
  </data>
  <data name="SplitDialog_byLinksBox.Text" xml:space="preserve">
    <value>Liens de page (wiki)</value>
    <comment>checkbox</comment>
  </data>
  <data name="SplitDialog_byLinksLabel.Text" xml:space="preserve">
    <value>Déplacer le contenu vers chaque page liée</value>
    <comment>label</comment>
  </data>
  <data name="SplitDialog_filterGroup.Text" xml:space="preserve">
    <value>Filtre</value>
    <comment>group box</comment>
  </data>
  <data name="SplitDialog_splitByGroup.Text" xml:space="preserve">
    <value>Divisé par</value>
    <comment>group box</comment>
  </data>
  <data name="SplitDialog_taggedBox.Text" xml:space="preserve">
    <value>Appliquer uniquement aux en-têtes et aux liens balisés</value>
    <comment>checkbox</comment>
  </data>
  <data name="SplitDialog_tagLabel.Text" xml:space="preserve">
    <value>Marque:</value>
    <comment>label</comment>
  </data>
  <data name="ribInsertCellsButton_Label" xml:space="preserve">
    <value>Insérer des cellules de tableau</value>
    <comment>ribbon item</comment>
  </data>
  <data name="ribSplitButton_Label" xml:space="preserve">
    <value>Page divisée</value>
    <comment>ribbon item</comment>
  </data>
  <data name="ribImportButton_Label" xml:space="preserve">
    <value>Importer</value>
    <comment>ribbon item</comment>
  </data>
  <data name="StyleDialog_afterLabel.Text" xml:space="preserve">
    <value>Espace après:</value>
    <comment>label</comment>
  </data>
  <data name="StyleDialog_applyColorsBox.Text" xml:space="preserve">
    <value>Appliquer des couleurs</value>
    <comment>checkbox</comment>
  </data>
  <data name="StyleDialog_backColorButton.ToolTipText" xml:space="preserve">
    <value>Couleur de surbrillance</value>
    <comment>button tip</comment>
  </data>
  <data name="StyleDialog_beforeLabel.Text" xml:space="preserve">
    <value>Espace avant:</value>
    <comment>label</comment>
  </data>
  <data name="StyleDialog_boldButton.Text" xml:space="preserve">
    <value>Audacieux</value>
    <comment>button</comment>
  </data>
  <data name="StyleDialog_colorButton.ToolTipText" xml:space="preserve">
    <value>Couleur du texte</value>
    <comment>button tip</comment>
  </data>
  <data name="StyleDialog_defaultBlackToolStripMenuItem.Text" xml:space="preserve">
    <value>Par défaut (noir)</value>
    <comment>menu item</comment>
  </data>
  <data name="StyleDialog_FileMenu.Text" xml:space="preserve">
    <value>Fichier</value>
    <comment>menu item</comment>
  </data>
  <data name="StyleDialog_fontLabel.Text" xml:space="preserve">
    <value>Police de caractère:</value>
    <comment>label</comment>
  </data>
  <data name="StyleDialog_italicButton.Text" xml:space="preserve">
    <value>Italique</value>
    <comment>button</comment>
  </data>
  <data name="StyleDialog_loadButton.Text" xml:space="preserve">
    <value>Ouvert...</value>
    <comment>menu item</comment>
  </data>
  <data name="StyleDialog_nameLabel.Text" xml:space="preserve">
    <value>Nom du style:</value>
    <comment>label</comment>
  </data>
  <data name="StyleDialog_newStyleButton.Text" xml:space="preserve">
    <value>Nouvelle</value>
    <comment>button</comment>
  </data>
  <data name="StyleDialog_NewText" xml:space="preserve">
    <value>Nouveau style personnalisé</value>
    <comment>dialog title</comment>
  </data>
  <data name="StyleDialog_reorderButton.Text" xml:space="preserve">
    <value>Réorganiser</value>
    <comment>button</comment>
  </data>
  <data name="StyleDialog_saveButton.Text" xml:space="preserve">
    <value>Enregistrer sous...</value>
    <comment>menu item</comment>
  </data>
  <data name="StyleDialog_strikeButton.Text" xml:space="preserve">
    <value>Barré</value>
    <comment>button</comment>
  </data>
  <data name="StyleDialog_styleTypeBox_Items" xml:space="preserve">
    <value>Caractère - mots dans le paragraphe
Paragraphe - paragraphe entier
Titre - inclure dans la table des matières</value>
    <comment>combobox</comment>
  </data>
  <data name="StyleDialog_styleTypeLabel.Text" xml:space="preserve">
    <value>Type de style:</value>
    <comment>label</comment>
  </data>
  <data name="StyleDialog_subButton.Text" xml:space="preserve">
    <value>Indice</value>
    <comment>button</comment>
  </data>
  <data name="StyleDialog_superButton.Text" xml:space="preserve">
    <value>Exposant</value>
    <comment>button</comment>
  </data>
  <data name="StyleDialog_Text" xml:space="preserve">
    <value>Styles personnalisés</value>
    <comment>dialog title</comment>
  </data>
  <data name="StyleDialog_transparentToolStripMenuItem.Text" xml:space="preserve">
    <value>Transparent</value>
    <comment>menu item</comment>
  </data>
  <data name="StyleDialog_underlineButton.Text" xml:space="preserve">
    <value>Souligner</value>
    <comment>button</comment>
  </data>
  <data name="HighlightsSheet_deepRadio.Text" xml:space="preserve">
    <value>Profond:</value>
    <comment>radio</comment>
  </data>
  <data name="HighlightsSheet_fadedRadio.Text" xml:space="preserve">
    <value>Délavé:</value>
    <comment>radio</comment>
  </data>
  <data name="HighlightsSheet_introBox.Text" xml:space="preserve">
    <value>La commande surligneur fera défiler les couleurs du thème choisi. </value>
    <comment>textbox</comment>
  </data>
  <data name="HighlightsSheet_normalRadio.Text" xml:space="preserve">
    <value>Brillant:</value>
    <comment>radio</comment>
  </data>
  <data name="SearchEngineSheet_deleteLabel.Text" xml:space="preserve">
    <value>Supprimer:</value>
    <comment>label</comment>
  </data>
  <data name="SearchEngineSheet_downButton.Text" xml:space="preserve">
    <value>Descendre</value>
    <comment>button</comment>
  </data>
  <data name="SearchEngineSheet_introLabel.Text" xml:space="preserve">
    <value>Les modèles d'URL doivent contenir un jeton de remplacement de chaîne, tel que &amp;q={0}</value>
    <comment>label</comment>
  </data>
  <data name="SearchEngineSheet_upButton.Text" xml:space="preserve">
    <value>Déplacer vers le haut</value>
    <comment>button</comment>
  </data>
  <data name="SettingsDialog_contextNode.Text" xml:space="preserve">
    <value>Menu contextuel</value>
    <comment>treenode</comment>
  </data>
  <data name="SettingsDialog_highlightNode.Text" xml:space="preserve">
    <value>Thèmes de surligneur</value>
    <comment>treenode</comment>
  </data>
  <data name="SettingsDialog_ribbonNode.Text" xml:space="preserve">
    <value>Barre de ruban</value>
    <comment>treenode</comment>
  </data>
  <data name="SettingsDialog_searchNode.Text" xml:space="preserve">
    <value>Moteurs de recherche</value>
    <comment>treenode</comment>
  </data>
  <data name="SettingsDialog_Text" xml:space="preserve">
    <value>Paramètres OneMore</value>
    <comment>dialog title</comment>
  </data>
  <data name="SearchDialog_scopeBox.Items" xml:space="preserve">
    <value>Dans tous les carnets
Dans ce cahier
Dans cette section</value>
    <comment>drop down</comment>
  </data>
  <data name="TaggedDialog_checkAllLabel.Text" xml:space="preserve">
    <value>Vérifiez toutes les pages</value>
    <comment>check all nodes link label</comment>
  </data>
  <data name="TaggedDialog_clearAllLabel.Text" xml:space="preserve">
    <value>Décochez toutes les pages</value>
    <comment>uncheck all nodes llnk label</comment>
  </data>
  <data name="TaggedDialog_clearLabel.Text" xml:space="preserve">
    <value>Tout effacer</value>
    <comment>clear tags link label</comment>
  </data>
  <data name="TaggedDialog_indexButton.Text" xml:space="preserve">
    <value>Indice</value>
    <comment>index button</comment>
  </data>
  <data name="TaggedDialog_scopeBox.Items" xml:space="preserve">
    <value>Dans tous les carnets
Dans ce cahier
Dans cette section</value>
    <comment>drop down</comment>
  </data>
  <data name="TaggedDialog_tagsLabel.Text" xml:space="preserve">
    <value>Mots clés:</value>
    <comment>label</comment>
  </data>
  <data name="TaggedDialog_Title" xml:space="preserve">
    <value>Rechercher des pages balisées</value>
    <comment>dialog title</comment>
  </data>
  <data name="ribSearchMenu_Label" xml:space="preserve">
    <value>Sauti et tag</value>
    <comment>ribbon menu item</comment>
  </data>
  <data name="ribTaggedButton_Label" xml:space="preserve">
    <value>Rechercher des pages balisées</value>
    <comment>menu item</comment>
  </data>
  <data name="ribTaggingButton_Label" xml:space="preserve">
    <value>Page de balise</value>
    <comment>menu item</comment>
  </data>
  <data name="AddTitleIconDialog.Text" xml:space="preserve">
    <value>Icônes subtiles</value>
    <comment>dialog title</comment>
  </data>
  <data name="AddTitleIconDialog_introLabel.Text" xml:space="preserve">
    <value>Sélectionnez une ou plusieurs icônes à ajouter au titre de la page</value>
    <comment>instructions</comment>
  </data>
  <data name="NumberPagesDialog.Text" xml:space="preserve">
    <value>Numérotation des pages</value>
    <comment>dialog title</comment>
  </data>
  <data name="NumberPagesDialog_alphaRadio.Text" xml:space="preserve">
    <value>Alphanumérique</value>
    <comment>radio button</comment>
  </data>
  <data name="NumberPagesDialog_cleanBox.Text" xml:space="preserve">
    <value>Supprimer / nettoyer la numérotation existante</value>
    <comment>checkbox</comment>
  </data>
  <data name="NumberPagesDialog_numRadio.Text" xml:space="preserve">
    <value>Numérique</value>
    <comment>radio button</comment>
  </data>
  <data name="PronunciateDialog.Text" xml:space="preserve">
    <value>Phonétique</value>
    <comment>dialog title</comment>
  </data>
  <data name="PronunciateDialog_languageLabel.Text" xml:space="preserve">
    <value>Langue</value>
    <comment>label</comment>
  </data>
  <data name="PronunciateDialog_languages" xml:space="preserve">
    <value>en, anglais
salut, hindi
es, espagnol
fr, français
ja, japonais
ru, russe
de, allemand
il, italien
ko, coréen
pt-BR, portugais brésilien
ar, arabe
tr, turc
zh-CN, chinois (simplifié)</value>
    <comment>Recognized languages, one per line.
ISO-code then comma then language name</comment>
  </data>
  <data name="PronunciateDialog_wordLabel.Text" xml:space="preserve">
    <value>Mot</value>
    <comment>label</comment>
  </data>
  <data name="ToggleDttmDialog.Text" xml:space="preserve">
    <value>Afficher / masquer la date et l'heure</value>
    <comment>dialog title</comment>
  </data>
  <data name="ToggleDttmDialog_hideRadio.Text" xml:space="preserve">
    <value>Masquer la date et l'heure</value>
    <comment>radio button</comment>
  </data>
  <data name="ToggleDttmDialog_pageRadio.Text" xml:space="preserve">
    <value>Cette page</value>
    <comment>radio button</comment>
  </data>
  <data name="ToggleDttmDialog_scopeGroup.Text" xml:space="preserve">
    <value>Portée</value>
    <comment>group box</comment>
  </data>
  <data name="ToggleDttmDialog_sectionRadio.Text" xml:space="preserve">
    <value>Toutes les pages de cette section</value>
    <comment>radio button</comment>
  </data>
  <data name="ToggleDttmDialog_showRadio.Text" xml:space="preserve">
    <value>Afficher la date et l'heure</value>
    <comment>radio button</comment>
  </data>
  <data name="ToggleDttmDialog_toggleGroup.Text" xml:space="preserve">
    <value>Basculer</value>
    <comment>group box</comment>
  </data>
  <data name="InsertTocDialog.Text" xml:space="preserve">
    <value>Table des matières</value>
    <comment>dialog title</comment>
  </data>
  <data name="InsertTocDialog_notebookRadio.Text" xml:space="preserve">
    <value>Ajouter une page avec un tableau des sections dans ce bloc-notes</value>
    <comment>radio</comment>
  </data>
  <data name="InsertTocDialog_pageRadio.Text" xml:space="preserve">
    <value>Insérer un tableau des en-têtes sur cette page</value>
    <comment>radio</comment>
  </data>
  <data name="InsertTocDialog_pagesBox.Text" xml:space="preserve">
    <value>Inclure des pages dans chaque section</value>
    <comment>checkbox</comment>
  </data>
  <data name="InsertTocDialog_sectionRadio.Text" xml:space="preserve">
    <value>Ajouter une page avec un tableau des pages dans cette section</value>
    <comment>radio</comment>
  </data>
  <data name="InsertTocDialog_topBox.Text" xml:space="preserve">
    <value>Ajoutez un lien à chaque titre pour passer en haut de la page</value>
    <comment>checkbox</comment>
  </data>
  <data name="ShowXmlDialog.Text" xml:space="preserve">
    <value>OneMore XML</value>
    <comment>dialog title</comment>
  </data>
  <data name="ShowXmlDialog_hideBox.Text" xml:space="preserve">
    <value>Masquer les attributs modifiés par (décocher pour modifier la page)</value>
    <comment>checkbox</comment>
  </data>
  <data name="ShowXmlDialog_hideLFBox.Text" xml:space="preserve">
    <value>Supprimer LF de CDATA</value>
    <comment>checkbox</comment>
  </data>
  <data name="ShowXmlDialog_okButton.Text" xml:space="preserve">
    <value>Mettre à jour la page</value>
    <comment>ok button</comment>
  </data>
  <data name="ShowXmlDialog_pageLinkLabel.Text" xml:space="preserve">
    <value>Lien:</value>
    <comment>label</comment>
  </data>
  <data name="ShowXmlDialog_pageNameLabel.Text" xml:space="preserve">
    <value>Nom:</value>
    <comment>label</comment>
  </data>
  <data name="ShowXmlDialog_pagePathLabel.Text" xml:space="preserve">
    <value>Chemin:</value>
    <comment>label</comment>
  </data>
  <data name="ShowXmlDialog_pageTab.Text" xml:space="preserve">
    <value>Page</value>
    <comment>tab</comment>
  </data>
  <data name="ShowXmlDialog_selectButton.Text" xml:space="preserve">
    <value>Tout sélectionner</value>
    <comment>button</comment>
  </data>
  <data name="ShowXmlDialog_wrapBox.Text" xml:space="preserve">
    <value>Texte enveloppant</value>
    <comment>checkbox</comment>
  </data>
  <data name="NumberPagesDialog_introLabel.Text" xml:space="preserve">
    <value>Choisissez le style de numérotation</value>
    <comment>label</comment>
  </data>
  <data name="NumberPagesDialog_numberingGroup.Text" xml:space="preserve">
    <value>Numérotage</value>
    <comment>group</comment>
  </data>
  <data name="ribInsertDateButton_Label" xml:space="preserve">
    <value>Date triable</value>
    <comment>ribbon item</comment>
  </data>
  <data name="ribTrimLeadingButton_Label" xml:space="preserve">
    <value>Couper les espaces blancs principaux</value>
    <comment>ribbon item</comment>
  </data>
  <data name="ribTrimLeadingButton_Screentip" xml:space="preserve">
    <value>Couper les espaces blancs de début du texte sélectionné</value>
    <comment>ribbon item tootp</comment>
  </data>
  <data name="ContextMenuSheet_ribColorizeMenu" xml:space="preserve">
    <value>... coloriser</value>
    <comment>settings</comment>
  </data>
  <data name="ribColorizeMenu_Label" xml:space="preserve">
    <value>Coloriser</value>
    <comment>ribbon item</comment>
  </data>
  <data name="StartupFailureMessage" xml:space="preserve">
    <value>OneMore n'a pas réussi à se connecter à OneNote, consultez le fichier journal pour les détails de l'exception</value>
    <comment>message box</comment>
  </data>
  <data name="MapDialog_groupBox.Text" xml:space="preserve">
    <value>Pages dans</value>
    <comment>group box</comment>
  </data>
  <data name="MapDialog_notebookRadio.Text" xml:space="preserve">
    <value>Toutes les sections du bloc-notes actuel</value>
    <comment>radio</comment>
  </data>
  <data name="MapDialog_notebooksRadio.Text" xml:space="preserve">
    <value>Tous les carnets</value>
    <comment>radio</comment>
  </data>
  <data name="MapDialog_sectionRadio.Text" xml:space="preserve">
    <value>La section actuelle</value>
    <comment>radio</comment>
  </data>
  <data name="MapDialog_Text" xml:space="preserve">
    <value>Créer un plan de page</value>
    <comment>dialog title</comment>
  </data>
  <data name="ContextMenuSheet_ribReplaceButton" xml:space="preserve">
    <value>Rechercher et remplacer</value>
    <comment>option</comment>
  </data>
  <data name="ctxReplaceButton_Label" xml:space="preserve">
    <value>Rechercher et remplacer</value>
    <comment>Context menu</comment>
  </data>
  <data name="FavoritesSheet_DeleteMessage" xml:space="preserve">
    <value>Supprimer {0}?</value>
    <comment>settings</comment>
  </data>
  <data name="FavoritesSheet_locationColumn.HeaderText" xml:space="preserve">
    <value>Emplacement</value>
    <comment>settings table column header</comment>
  </data>
  <data name="FavoritesSheet_Text" xml:space="preserve">
    <value>Gérer les favoris</value>
    <comment>settings</comment>
  </data>
  <data name="SettingsDialog_favoritesNode.Text" xml:space="preserve">
    <value>Favoris</value>
    <comment>settings</comment>
  </data>
  <data name="FavoritesSheet_shortcutsBox.Text" xml:space="preserve">
    <value>Inclure une référence à la page des raccourcis clavier</value>
    <comment>settings</comment>
  </data>
  <data name="Favorites_addButton_Label" xml:space="preserve">
    <value>Ajouter la page actuelle</value>
    <comment>favorites menu command</comment>
  </data>
  <data name="Favorites_manageButton_Label" xml:space="preserve">
    <value>Gérer les favoris</value>
    <comment>favorites menu command</comment>
  </data>
  <data name="ribInsertQRButton_Label" xml:space="preserve">
    <value>Insérer le code QR</value>
    <comment>ribbon button</comment>
  </data>
  <data name="InsertQRCommand_MaxLength" xml:space="preserve">
    <value>Le texte sélectionné ne peut pas dépasser {0} caractères</value>
    <comment>message</comment>
  </data>
  <data name="InsertQRCommand_NoSelection" xml:space="preserve">
    <value>Sélectionnez le texte à rendre sous forme de nouveau code QR</value>
    <comment>message</comment>
  </data>
  <data name="ribReferencesMenu_Label" xml:space="preserve">
    <value>Références</value>
    <comment>ribbon references menu</comment>
  </data>
  <data name="SaveSnippetDialog.Text" xml:space="preserve">
    <value>Enregistrer l'extrait</value>
    <comment>dialog title</comment>
  </data>
  <data name="SaveSnippetDialog_duplicateName" xml:space="preserve">
    <value>Le nom est déjà utilisé</value>
    <comment>label</comment>
  </data>
  <data name="SaveSnippetDialog_nameLabel.Text" xml:space="preserve">
    <value>Nom de l'extrait:</value>
    <comment>label</comment>
  </data>
  <data name="SaveSnippetDialog_invalidName" xml:space="preserve">
    <value>Le nom contient des caractères non valides</value>
    <comment>error message</comment>
  </data>
  <data name="Favorite_OneNoteKeyboardShortcuts" xml:space="preserve">
    <value>Raccourcis clavier OneNote</value>
    <comment>favorite</comment>
  </data>
  <data name="ribCustomSnippetsMenu_Label" xml:space="preserve">
    <value>Mes extraits personnalisés</value>
    <comment>ribbon </comment>
  </data>
  <data name="ribManageSnippetsButton_Label" xml:space="preserve">
    <value>Gérer les extraits de code personnalisés</value>
    <comment>ribbon button</comment>
  </data>
  <data name="ribSaveSnippetButton_Label" xml:space="preserve">
    <value>Enregistrer l'extrait de code personnalisé</value>
    <comment>ribbon button</comment>
  </data>
  <data name="SaveSnippet_NeedSelection" xml:space="preserve">
    <value>Sélectionnez le contenu à enregistrer en tant que nouvel extrait de code</value>
    <comment>error message</comment>
  </data>
  <data name="SettingsDialog_snippetshNode_Text" xml:space="preserve">
    <value>Extraits</value>
    <comment>tree node</comment>
  </data>
  <data name="SnippetsSheet_Text" xml:space="preserve">
    <value>Gérer mes extraits personnalisés</value>
    <comment>SnippetsSheet</comment>
  </data>
  <data name="ribBoxButton_Screentip" xml:space="preserve">
    <value>Insérer un tableau à une seule cellule, en enveloppant éventuellement le texte sélectionné</value>
    <comment>ribbon</comment>
  </data>
  <data name="ribInsertDateButton_Screentip" xml:space="preserve">
    <value>Insérer la date actuelle (Ctrl + Maj + D)</value>
    <comment>ribbon</comment>
  </data>
  <data name="InsertCodeBlockCommand_Code" xml:space="preserve">
    <value>Votre code ici ...</value>
    <comment>text</comment>
  </data>
  <data name="InsertCodeBlockCommand_Text" xml:space="preserve">
    <value>Votre contenu ici ...</value>
    <comment>text</comment>
  </data>
  <data name="ContextMenuSheet_ribBlueStatusButton" xml:space="preserve">
    <value>... Statut bleu</value>
    <comment>option</comment>
  </data>
  <data name="ContextMenuSheet_ribBoxButton" xml:space="preserve">
    <value>... Zone de texte</value>
    <comment>option</comment>
  </data>
  <data name="ContextMenuSheet_ribCalendarButton" xml:space="preserve">
    <value>... Calendrier</value>
    <comment>option</comment>
  </data>
  <data name="ContextMenuSheet_ribCodeBlockButton" xml:space="preserve">
    <value>... Bloc de code</value>
    <comment>option</comment>
  </data>
  <data name="ContextMenuSheet_ribExpandButton" xml:space="preserve">
    <value>... Développer / Réduire</value>
    <comment>option</comment>
  </data>
  <data name="ContextMenuSheet_ribGrayStatusButton" xml:space="preserve">
    <value>... Statut gris</value>
    <comment>option</comment>
  </data>
  <data name="ContextMenuSheet_ribGreenStatusButton" xml:space="preserve">
    <value>... Statut vert</value>
    <comment>option</comment>
  </data>
  <data name="ContextMenuSheet_ribInfoBlockButton" xml:space="preserve">
    <value>... Bloc Info</value>
    <comment>option</comment>
  </data>
  <data name="ContextMenuSheet_ribInsertDateButton" xml:space="preserve">
    <value>... Date triable</value>
    <comment>option</comment>
  </data>
  <data name="ContextMenuSheet_ribInsertDoubleLineButton" xml:space="preserve">
    <value>... Double ligne horizontale</value>
    <comment>option</comment>
  </data>
  <data name="ContextMenuSheet_ribInsertSingleLineButton" xml:space="preserve">
    <value>... Ligne horizontale</value>
    <comment>option</comment>
  </data>
  <data name="ContextMenuSheet_ribRedStatusButton" xml:space="preserve">
    <value>... Statut rouge</value>
    <comment>option</comment>
  </data>
  <data name="ContextMenuSheet_ribTocButton" xml:space="preserve">
    <value>... Table des matières</value>
    <comment>option</comment>
  </data>
  <data name="ContextMenuSheet_ribWarnBlockButton" xml:space="preserve">
    <value>... Bloc d'avertissement</value>
    <comment>option</comment>
  </data>
  <data name="ContextMenuSheet_ribYellowStatusButton" xml:space="preserve">
    <value>... Statut jaune</value>
    <comment>option</comment>
  </data>
  <data name="ribManagePluginsButton_Label" xml:space="preserve">
    <value>Gérer les plugins enregistrés</value>
    <comment>favorites button</comment>
  </data>
  <data name="ribPluginsMenu_Label" xml:space="preserve">
    <value>Mes plugins enregistrés</value>
    <comment>favorites menu</comment>
  </data>
  <data name="PluginsSheet.Text" xml:space="preserve">
    <value>Gérer mes plugins</value>
    <comment>sheet title</comment>
  </data>
  <data name="PluginsSheet_ConfirmDelete" xml:space="preserve">
    <value>Supprimer le plug-in "{0}"</value>
    <comment>question</comment>
  </data>
  <data name="SettingsDialog_pluginsNode.Text" xml:space="preserve">
    <value>Plugins</value>
    <comment>tree node</comment>
  </data>
  <data name="PluginsSheet_introLabel.Text" xml:space="preserve">
    <value>Gérer mes plugins</value>
    <comment>label</comment>
  </data>
  <data name="PluginDialog_newItem" xml:space="preserve">
    <value>(Nouveau)</value>
    <comment>combobox item</comment>
  </data>
  <data name="PluginDialog_pluginsLabel.Text" xml:space="preserve">
    <value>Plugins</value>
    <comment>label</comment>
  </data>
  <data name="PluginDialog_editText" xml:space="preserve">
    <value>Modifier le plugin</value>
    <comment>dialog title</comment>
  </data>
  <data name="ribBreakingButton_Label" xml:space="preserve">
    <value>Modifier l'espacement des phrases</value>
    <comment>clean menu item</comment>
  </data>
  <data name="ExportDialog_groupBox_OneText" xml:space="preserve">
    <value>Exporter 1 page</value>
    <comment>group box title</comment>
  </data>
  <data name="ContextMenuSheet_ribBreakingButton" xml:space="preserve">
    <value>... Modifier l'espacement des phrases</value>
    <comment>option</comment>
  </data>
  <data name="PluginDialog_badName" xml:space="preserve">
    <value>Nom invalide ou en double</value>
    <comment>tooltip</comment>
  </data>
  <data name="PluginDialog_nameTip" xml:space="preserve">
    <value>Le mot-clé $ name sera remplacé automatiquement par le nom de la page lors de l'exécution de ce plugin</value>
    <comment>tooltip</comment>
  </data>
  <data name="ArchiveCommand_OpenFileFilter" xml:space="preserve">
    <value>Fichier Zip (*.zip)|*.zip</value>
    <comment>archive dialog</comment>
  </data>
  <data name="ArchiveCommand_OpenFileTitle" xml:space="preserve">
    <value>Emplacement des archives</value>
    <comment>archive dialog title</comment>
  </data>
  <data name="ArchiveCommand_archived" xml:space="preserve">
    <value>{0} pages archivées dans {1}</value>
    <comment>message</comment>
  </data>
  <data name="ArchiveCommand_noDirectory" xml:space="preserve">
    <value>Le répertoire n’existe pas</value>
    <comment>message</comment>
  </data>
  <data name="ArchiveCommand_noPages" xml:space="preserve">
    <value>Aucune page trouvée</value>
    <comment>message</comment>
  </data>
  <data name="ribArchiveNotebookButton_Label" xml:space="preserve">
    <value>Cahier d'archives</value>
    <comment>ribbon menu</comment>
  </data>
  <data name="ribArchiveNotebookButton_Screentip" xml:space="preserve">
    <value>Zip toutes les pages, y compris les pièces jointes</value>
    <comment>tip</comment>
  </data>
  <data name="ribArchiveSectionButton_Label" xml:space="preserve">
    <value>Section des archives</value>
    <comment>ribbon menu</comment>
  </data>
  <data name="ribArchiveSectionButton_Screentip" xml:space="preserve">
    <value>Zip toutes les pages, y compris les pièces jointes</value>
    <comment>tip</comment>
  </data>
  <data name="SearchAndReplaceDialog_regBox.Text" xml:space="preserve">
    <value>Utiliser des expressions régulières</value>
    <comment>checkbox</comment>
  </data>
  <data name="ribInvertSelectionButton_Label" xml:space="preserve">
    <value>Inverser la sélection</value>
    <comment>ribbon button</comment>
  </data>
  <data name="ribJoinParagraphButton_Label" xml:space="preserve">
    <value>Joindre le paragraphe</value>
    <comment>ribbon button</comment>
  </data>
  <data name="ribMapButton_Label" xml:space="preserve">
    <value>Créer une carte de page</value>
    <comment>ribbon button</comment>
  </data>
  <data name="ribSettingsButton_Label" xml:space="preserve">
    <value>Paramètres</value>
    <comment>ribbon button</comment>
  </data>
  <data name="InsertCalendarDialog_indentBox.Text" xml:space="preserve">
    <value>Insérer un calendrier</value>
    <comment>checkbox</comment>
  </data>
  <data name="ribRefreshFootenotesButton_Label" xml:space="preserve">
    <value>Actualiser les notes de bas de page</value>
    <comment>ribbon button</comment>
  </data>
  <data name="ribRefreshFootenotesButton_Screentip" xml:space="preserve">
    <value>Actualiser les numéros de référence des notes de bas de page de manière séquentielle</value>
    <comment>ribbon button</comment>
  </data>
  <data name="ribSplitTableButton_Label" xml:space="preserve">
    <value>Table divisée</value>
    <comment>ribbon button</comment>
  </data>
  <data name="SplitTableCommand_NoSelection" xml:space="preserve">
    <value>Sélectionnez une cellule du tableau pour indiquer la première ligne à fractionner</value>
    <comment>error message</comment>
  </data>
  <data name="SplitTableDialog_copyHeaderBox.Text" xml:space="preserve">
    <value>Ligne d'en-tête de tableau en double</value>
    <comment>checkbox</comment>
  </data>
  <data name="SplitTableDialog_fixedColsBox.Text" xml:space="preserve">
    <value>Définir toutes les colonnes sur une largeur fixe</value>
    <comment>checkbox</comment>
  </data>
  <data name="SplitTableCommand_FirstRow" xml:space="preserve">
    <value>Choisissez une ligne après la première ligne avant de fractionner</value>
    <comment>message box</comment>
  </data>
  <data name="Error_BodyContext" xml:space="preserve">
    <value>Le focus du texte doit être dans le corps de la page</value>
    <comment>error message box</comment>
  </data>
  <data name="Error_SelectImage" xml:space="preserve">
    <value>Sélectionnez une image avant d'appeler cette commande</value>
    <comment>error message box</comment>
  </data>
  <data name="SettingsDialog_generalNode.Text" xml:space="preserve">
    <value>Options générales</value>
    <comment>tree node</comment>
  </data>
  <data name="GeneralSheet_Title" xml:space="preserve">
    <value>Options générales</value>
    <comment>settings sheet</comment>
  </data>
  <data name="GeneralSheet_introBox.Text" xml:space="preserve">
    <value>Personnalisez le comportement général de OneMore</value>
    <comment>textbox</comment>
  </data>
  <data name="GeneralSheet_enablersBox.Text" xml:space="preserve">
    <value>Activez les paramètres de contexte de menu dynamique. </value>
    <comment>checkbox</comment>
  </data>
  <data name="ExportDialog_attachmentsBox.Text" xml:space="preserve">
    <value>Inclure les pièces jointes</value>
    <comment>checkbox</comment>
  </data>
  <data name="BreakingDialog_groupBox.Text" xml:space="preserve">
    <value>Espacement</value>
    <comment>group box</comment>
  </data>
  <data name="BreakingDialog_oneButton.Text" xml:space="preserve">
    <value>Un espace entre les phrases</value>
    <comment>radio</comment>
  </data>
  <data name="BreakingDialog_Text" xml:space="preserve">
    <value>Modifier l'espacement des phrases</value>
    <comment>dialog title</comment>
  </data>
  <data name="BreakingDialog_twoButton.Text" xml:space="preserve">
    <value>Deux espaces entre les phrases</value>
    <comment>radio</comment>
  </data>
  <data name="ribExpandContentButton_Label" xml:space="preserve">
    <value>Développer le contour</value>
    <comment>ribbon item</comment>
  </data>
  <data name="ribTitlecaseButton_Label" xml:space="preserve">
    <value>À la casse du titre</value>
    <comment>rib button</comment>
  </data>
  <data name="ribTitlecaseButton_Screentip" xml:space="preserve">
    <value>Convertir le texte en casse du titre</value>
  </data>
  <data name="ContextMenuSheet_ribTitlecaseButton" xml:space="preserve">
    <value>... à la casse du titre</value>
    <comment>option</comment>
  </data>
  <data name="InsertTocDialog_rightAlignBox.Text" xml:space="preserve">
    <value>Lien haut de page aligné à droite</value>
    <comment>checkbox</comment>
  </data>
  <data name="ContextMenuSheet_ribSpellCheckButton" xml:space="preserve">
    <value>... Activer la vérification orthographique</value>
    <comment>option</comment>
  </data>
  <data name="ribSpellCheckButton_Label" xml:space="preserve">
    <value>Activer la vérification orthographique</value>
    <comment>Ribbon OneMore menu item, no spell check on this page</comment>
  </data>
  <data name="ribSpellCheckButton_Screentip" xml:space="preserve">
    <value>Activer la vérification orthographique pour la page entière</value>
    <comment>Ribbon OneMore menu item, no spell check on this page</comment>
  </data>
  <data name="StyleDialog_spacingLabel.Text" xml:space="preserve">
    <value>Espacement:</value>
    <comment>label</comment>
  </data>
  <data name="ContextMenuSheet_ribJoinParagraphButton" xml:space="preserve">
    <value>... Joindre le paragraphe</value>
    <comment>context menu option</comment>
  </data>
  <data name="LinkDialog_groupBox.Text" xml:space="preserve">
    <value>Pages dans</value>
    <comment>group box</comment>
  </data>
  <data name="LinkDialog_introLabel.Text" xml:space="preserve">
    <value>Créer des références liées au titre de cette page</value>
    <comment>label</comment>
  </data>
  <data name="LinkDialog_notebookRadio.Text" xml:space="preserve">
    <value>Toutes les sections du bloc-notes actuel</value>
    <comment>radio</comment>
  </data>
  <data name="LinkDialog_notebooksRadio.Text" xml:space="preserve">
    <value>Tous les cahiers</value>
    <comment>radio</comment>
  </data>
  <data name="LinkDialog_sectionRadio.Text" xml:space="preserve">
    <value>La rubrique actuelle</value>
    <comment>radio</comment>
  </data>
  <data name="LinkDialog_Text" xml:space="preserve">
    <value>Liens de références</value>
    <comment>dialog title</comment>
  </data>
  <data name="PluginDialog_timeoutLabel.Text" xml:space="preserve">
    <value>Temps d'attente</value>
    <comment>label</comment>
  </data>
  <data name="ribDateStampButton_Label" xml:space="preserve">
    <value>Pages d'horodatage dans la section</value>
    <comment>ribbon</comment>
  </data>
  <data name="ribDateStampButton_Screentip" xml:space="preserve">
    <value>Ajouter les titres de page avec la date de création</value>
    <comment>ribbon</comment>
  </data>
  <data name="ribGetImagesButton_Label" xml:space="preserve">
    <value>Remplacer les URL par des images</value>
    <comment>Ribbon OneMore menu item, Extras...</comment>
  </data>
  <data name="GetImagesCommand_Cite" xml:space="preserve">
    <value>Souhaitez-vous annoter l'image avec son URL ?</value>
    <comment>message box</comment>
  </data>
  <data name="LinesSheet_Title" xml:space="preserve">
    <value>Options de ligne horizontale</value>
    <comment>settings sheet</comment>
  </data>
  <data name="LinesSheet_clickLabel.Text" xml:space="preserve">
    <value>(cliquez pour changer)</value>
    <comment>settings sheet</comment>
  </data>
  <data name="LinesSheet_colorLabel.Text" xml:space="preserve">
    <value>Couleur de la ligne:</value>
    <comment>settings sheet</comment>
  </data>
  <data name="LinesSheet_introBox.Text" xml:space="preserve">
    <value>Personnaliser le style par défaut pour les extraits de ligne horizontaux</value>
    <comment>settings sheet</comment>
  </data>
  <data name="LinesSheet_lengthLabel.Text" xml:space="preserve">
    <value>Longueur:</value>
    <comment>settings sheet</comment>
  </data>
  <data name="SettingsDialog_linesNode.Text" xml:space="preserve">
    <value>Lignes horizontales</value>
    <comment>settings dialog</comment>
  </data>
  <data name="CopyFolderCommand_InvalidTarget" xml:space="preserve">
    <value>Impossible de copier un dossier dans lui-même ou dans l'un de ses enfants</value>
    <comment>error message</comment>
  </data>
  <data name="ribCopyFolderButton_Label" xml:space="preserve">
    <value>Copier le groupe de sections</value>
    <comment>context menu item</comment>
  </data>
  <data name="ribTableMenu_Label" xml:space="preserve">
    <value>Tableau</value>
    <comment>Ribbon OneMore menu item, Formula...</comment>
  </data>
  <data name="ribReplayButton_Label" xml:space="preserve">
    <value>Rejouer la dernière commande</value>
    <comment>Ribbon OneMore menu item, trim</comment>
  </data>
  <data name="ribReplayButton_Screentip" xml:space="preserve">
    <value>Rejouer la dernière commande (Alt + Shift + R)</value>
    <comment>Ribbon OneMore menu item, trim</comment>
  </data>
  <data name="ribClearBackgroundButton_Label" xml:space="preserve">
    <value>Couleur d'arrière-plan claire</value>
    <comment>ribbon menu item</comment>
  </data>
  <data name="ImportWebDialog_appendButton.Text" xml:space="preserve">
    <value>Ajouter à la page actuelle</value>
    <comment>radio</comment>
  </data>
  <data name="ImportWebDialog_newChildButton.Text" xml:space="preserve">
    <value>Créer comme nouvel enfant de la page actuelle</value>
    <comment>radio</comment>
  </data>
  <data name="ImportWebDialog_newPageButton.Text" xml:space="preserve">
    <value>Créer comme nouvelle page</value>
    <comment>radio</comment>
  </data>
  <data name="ImportWebDialog_Text" xml:space="preserve">
    <value>Importer une page Web</value>
    <comment>dialog title</comment>
  </data>
  <data name="ImportWebDialog_addressLabel.Text" xml:space="preserve">
    <value>Adresse</value>
    <comment>label</comment>
  </data>
  <data name="ImportWebCommand_BadUrl" xml:space="preserve">
    <value>Page Web non trouvée ou contenu vide renvoyé</value>
    <comment>error message</comment>
  </data>
  <data name="ribImportWebButton_Label" xml:space="preserve">
    <value>Importer une page Web</value>
    <comment>ribbon</comment>
  </data>
  <data name="ribRestoreCollapsedButton_Label" xml:space="preserve">
    <value>Restaurer le contour réduit</value>
    <comment>ribbon</comment>
  </data>
  <data name="ribSaveCollapsedButton_Label" xml:space="preserve">
    <value>Plan réduit enregistré</value>
    <comment>ribbon</comment>
  </data>
  <data name="ExpandoCommand_Saved" xml:space="preserve">
    <value>L'état général a été enregistré pour cette page</value>
    <comment>message box</comment>
  </data>
  <data name="ContextMenuSheet_ribCollapseContentButton" xml:space="preserve">
    <value>... Réduire le contour</value>
    <comment>context menu option</comment>
  </data>
  <data name="ContextMenuSheet_ribExpandContentButton" xml:space="preserve">
    <value>... Développer</value>
    <comment>context menu option</comment>
  </data>
  <data name="ContextMenuSheet_ribRestoreCollapsedButton" xml:space="preserve">
    <value>... Restaurer le contour réduit</value>
    <comment>context menu option</comment>
  </data>
  <data name="ContextMenuSheet_ribSaveCollapsedButton" xml:space="preserve">
    <value>... Enregistrer le contour réduit</value>
    <comment>context menu option</comment>
  </data>
  <data name="PasteCellsCommand_NoContent" xml:space="preserve">
    <value>Aucun contenu à coller ; </value>
    <comment>message box</comment>
  </data>
  <data name="PasteCellsCommand_SelectCell" xml:space="preserve">
    <value>Sélectionnez une cellule de tableau où les cellules collées doivent commencer à se superposer</value>
    <comment>message box</comment>
  </data>
  <data name="BiLinkCommand_BadAnchor" xml:space="preserve">
    <value>Impossible de marquer le point d'ancrage. </value>
    <comment>message box</comment>
  </data>
  <data name="BiLinkCommand_BadTarget" xml:space="preserve">
    <value>Impossible de créer un lien bidirectionnel. </value>
    <comment>message box</comment>
  </data>
  <data name="BiLinkCommand_NoAnchor" xml:space="preserve">
    <value>Ancre de départ pas encore marquée. </value>
    <comment>message box</comment>
  </data>
  <data name="BiLinkCommand_Circular" xml:space="preserve">
    <value>Impossible de lier une phrase à elle-même</value>
    <comment>message box</comment>
  </data>
  <data name="BiLinkCommand_LostAnchor" xml:space="preserve">
    <value>L'ancre est introuvable. </value>
    <comment>message box</comment>
  </data>
  <data name="BiLinkCommand_NoTarget" xml:space="preserve">
    <value>Sélectionnez un mot ou une phrase dans un paragraphe</value>
    <comment>message box</comment>
  </data>
  <data name="ribFinishBiLinkButton_Label" xml:space="preserve">
    <value>Terminer le lien bidirectionnel</value>
    <comment>ribbon item</comment>
  </data>
  <data name="ribStartBiLinkButton_Label" xml:space="preserve">
    <value>Démarrer le lien bidirectionnel</value>
    <comment>ribbon item</comment>
  </data>
  <data name="AnalyzeCommand_Title" xml:space="preserve">
    <value>Analyse du stockage OneNote</value>
    <comment>page title</comment>
  </data>
  <data name="AnalyzeCommand_CacheSummary" xml:space="preserve">
    <value>Le cache est un répertoire interne géré par OneNote pour optimiser ses performances. </value>
    <comment>summary text</comment>
  </data>
  <data name="AnalyzeCommand_NoCache" xml:space="preserve">
    <value>&amp;lt;span style='font-style:italic'&amp;gt;Cache introuvable ; </value>
    <comment>status</comment>
  </data>
  <data name="AnalyzeCommand_NoOrphans" xml:space="preserve">
    <value>&amp;lt;span style='font-style:italic'&amp;gt;Aucun répertoire de sauvegarde orphelin découvert&amp;lt;/span&amp;gt;</value>
    <comment>status</comment>
  </data>
  <data name="AnalyzeCommand_OrphanSummary" xml:space="preserve">
    <value>Les orphelins sont des dossiers de sauvegarde des blocs-notes qui ne sont plus ouverts dans OneNote. </value>
    <comment>summary text</comment>
  </data>
  <data name="AnalyzeCommand_PageSummary" xml:space="preserve">
    <value>Il s'agit d'une ventilation détaillée de chaque page indiquant la taille totale de la représentation XML interne et la taille de chaque image et pièce jointe. </value>
    <comment>summary text</comment>
  </data>
  <data name="AnalyzeCommand_SectionSummary" xml:space="preserve">
    <value>Le nombre de copies de sauvegarde de chaque section est configuré dans les options OneNote. </value>
    <comment>summary text</comment>
  </data>
  <data name="AnalyzeDialog_allDetailsBox.Text" xml:space="preserve">
    <value>Inclure les détails de la page pour toutes les sections de ce bloc-notes</value>
    <comment>radio</comment>
  </data>
  <data name="AnalyzeDialog_noDetailsBox.Text" xml:space="preserve">
    <value>Aucun détail de page</value>
    <comment>radio</comment>
  </data>
  <data name="AnalyzeDialog_notebookBox.Text" xml:space="preserve">
    <value>Inclure le résumé de la sauvegarde du bloc-notes</value>
    <comment>checkbox</comment>
  </data>
  <data name="AnalyzeDialog_sectionBox.Text" xml:space="preserve">
    <value>Inclure le résumé de la section</value>
    <comment>checkbox</comment>
  </data>
  <data name="AnalyzeDialog_sectionDetailsBox.Text" xml:space="preserve">
    <value>Inclure les détails de la page pour la section actuelle</value>
    <comment>radio</comment>
  </data>
  <data name="AnalyzeDialog.Text" xml:space="preserve">
    <value>Options du rapport d'analyse du stockage</value>
    <comment>dialog title</comment>
  </data>
  <data name="AnalyzeCommand_NoBackups" xml:space="preserve">
    <value>Chemin de sauvegarde introuvable ou sauvegarde non activée dans les options OneNote. </value>
    <comment>error message</comment>
  </data>
  <data name="ribAnalyzeButton_Label" xml:space="preserve">
    <value>Analyser le stockage des données</value>
    <comment>ribbon item</comment>
  </data>
  <data name="ChangePageColorDialog_colorLink.Text" xml:space="preserve">
    <value>Choisissez une couleur personnalisée</value>
    <comment>link</comment>
  </data>
  <data name="ribLoadStylesButton_Label" xml:space="preserve">
    <value>Styles de charge</value>
    <comment>ribbon item</comment>
  </data>
  <data name="ribPageColorButton_Label" xml:space="preserve">
    <value>Changer le thème de la page</value>
    <comment>Ribbon Custom Styles menu item, set page background color</comment>
  </data>
  <data name="StyleDialog_ThemeText" xml:space="preserve">
    <value>{0} Styles</value>
    <comment>dialog title</comment>
  </data>
  <data name="ChangePageColorDialog_Contrast" xml:space="preserve">
    <value>La couleur et le thème peuvent ne pas avoir assez de contraste</value>
    <comment>label</comment>
  </data>
  <data name="JoinParagraphCommand_Select" xml:space="preserve">
    <value>Sélectionnez deux ou plusieurs lignes à joindre</value>
    <comment>info message</comment>
  </data>
  <data name="ribNoSpellCheckButton_Label" xml:space="preserve">
    <value>Désactiver la vérification orthographique</value>
    <comment>Ribbon OneMore menu item, no spell check on this page</comment>
  </data>
  <data name="ribNoSpellCheckButton_Screentip" xml:space="preserve">
    <value>Désactiver la vérification orthographique pour toute la page (F4)</value>
    <comment>Ribbon OneMore menu item, no spell check on this page</comment>
  </data>
  <data name="ChangePageColorDialog.Text" xml:space="preserve">
    <value>Changer le thème de la page</value>
    <comment>dialog title</comment>
  </data>
  <data name="ExportDialog_formatBox.Text" xml:space="preserve">
    <value>Fichier HTML (*.htm)
Fichier PDF (*.pdf)
Fichier Word (*.docx)
Fichier XML (*.xml)
Fichier de démarques (*.md)
Fichier OneNote (*.one)</value>
    <comment>combo box</comment>
  </data>
  <data name="ImportDialog_introLabel.Text" xml:space="preserve">
    <value>Sélectionnez un fichier Word, PowerPoint, OneNote, Markdown ou XML</value>
    <comment>label</comment>
  </data>
  <data name="ImportDialog_OpenFileFilter" xml:space="preserve">
    <value>Tous les fichiers (*.docx;*.pptx;*.md;*.one;*.xml)|*.docx;*.doc;*.pptx;*ppt;*.md;*.one;*.xml </value>
    <comment>openfiledialog filter</comment>
  </data>
  <data name="ContextMenuSheet_ribNoSpellCheckButton" xml:space="preserve">
    <value>... Désactiver la vérification orthographique</value>
    <comment>context menu option</comment>
  </data>
  <data name="SettingsDialog_Restart" xml:space="preserve">
    <value>Une ou plusieurs modifications nécessitent le redémarrage de OneNote. </value>
    <comment>restart message</comment>
  </data>
  <data name="StyleDialog_okButton.Text" xml:space="preserve">
    <value>OK (Enregistrer)</value>
    <comment>button</comment>
  </data>
  <data name="TaggedDialog_introLabel.Text" xml:space="preserve">
    <value>Saisissez une ou plusieurs balises séparées par des virgules. </value>
    <comment>label</comment>
  </data>
  <data name="InsertSnippets_CouldNotLoad" xml:space="preserve">
    <value>Cloud ne charge pas l'extrait de "{0}"</value>
    <comment>error message</comment>
  </data>
  <data name="SnippetsSheet_ConfirmDelete" xml:space="preserve">
    <value>Supprimer l'extrait "{0}"</value>
    <comment>question</comment>
  </data>
  <data name="ribBoxButton_Label" xml:space="preserve">
    <value>Zone de texte</value>
    <comment>ribbon</comment>
  </data>
  <data name="ribCollapseContentButton_Label" xml:space="preserve">
    <value>Réduire le contour</value>
    <comment>ribbon item</comment>
  </data>
  <data name="ribLinkReferencesButton_Label" xml:space="preserve">
    <value>Lier les références à cette page</value>
  <comment>ribbon button</comment></data>
  <data name="BiLinkCommand_Marked" xml:space="preserve">
    <value>Marqué "{0}" comme ancre. </value>
    <comment>message box</comment>
  </data>
  <data name="AnalyzeCommand_SummarySummary" xml:space="preserve">
    <value>Les blocs-notes peuvent être stockés localement ou à distance sur OneDrive. </value>
    <comment>summary text</comment>
  </data>
  <data name="ImportWebDialog_imagesBox.Text" xml:space="preserve">
    <value>Importer en tant qu'images statiques</value>
    <comment>checkbox</comment>
  </data>
  <data name="InsertCalendarDialog_clickLabel.Text" xml:space="preserve">
    <value>cliquez pour changer</value>
    <comment>label</comment>
  </data>
  <data name="InsertCalendarDialog_colorLabel.Text" xml:space="preserve">
    <value>Couleur du titre</value>
    <comment>label</comment>
  </data>
  <data name="InsertCalendarDialog_firstLabel.Text" xml:space="preserve">
    <value>Premier jour de la semaine</value>
    <comment>label</comment>
  </data>
  <data name="ribSelectStyleButton_Label" xml:space="preserve">
    <value>Sélectionnez du texte avec une mise en forme similaire</value>
    <comment>ribbon item</comment>
  </data>
  <data name="ribRefreshPageLinksButton_Label" xml:space="preserve">
    <value>Actualiser les références de page</value>
    <comment>ribbon item</comment>
  </data>
  <data name="RefreshPageLinksDialog_groupBox.Text" xml:space="preserve">
    <value>Pages dans</value>
    <comment>group box</comment>
  </data>
  <data name="RefreshPageLinksDialog_notebookRadio.Text" xml:space="preserve">
    <value>Toutes les sections du bloc-notes actuel</value>
    <comment>radio</comment>
  </data>
  <data name="RefreshPageLinksDialog_notebooksRadio.Text" xml:space="preserve">
    <value>Tous les cahiers</value>
    <comment>radio</comment>
  </data>
  <data name="RefreshPageLinksDialog_sectionRadio.Text" xml:space="preserve">
    <value>La rubrique actuelle</value>
    <comment>radio</comment>
  </data>
  <data name="RefreshPageLinksDialog_Text" xml:space="preserve">
    <value>Actualiser les références de page</value>
    <comment>dialog title</comment>
  </data>
  <data name="RefreshPageLinksCommand_none" xml:space="preserve">
    <value>Aucune référence trouvée sur cette page</value>
    <comment>message</comment>
  </data>
  <data name="RefreshPageLinksCommand_updated" xml:space="preserve">
    <value>{0} pages mises à jour</value>
    <comment>message</comment>
  </data>
  <data name="ribBreadcrumbButton_Label" xml:space="preserve">
    <value>Miette de pain</value>
    <comment>ribbon snippets menu</comment>
  </data>
  <data name="ribSelectImagesButton_Label" xml:space="preserve">
    <value>Sélectionner toutes les images</value>
    <comment>ribbon menu edit item</comment>
  </data>
  <data name="ribCopyAcrossButton_Label" xml:space="preserve">
    <value>Copier à travers</value>
    <comment>ribbon</comment>
  </data>
  <data name="ribCopyDownButton_Label" xml:space="preserve">
    <value>Recopie</value>
    <comment>ribbon</comment>
  </data>
  <data name="ribFillAcrossButton_Label" xml:space="preserve">
    <value>Remplir à travers</value>
    <comment>ribbon</comment>
  </data>
  <data name="ribFillDownButton_Label" xml:space="preserve">
    <value>Remplissez</value>
    <comment>ribbon</comment>
  </data>
  <data name="ribPasteCellsButton_Label" xml:space="preserve">
    <value>Coller des cellules</value>
    <comment>ribbon</comment>
  </data>
  <data name="ribAddFavoriteSectionButton_Label" xml:space="preserve">
    <value>Ajouter aux Favoris</value>
    <comment>ribbon</comment>
  </data>
  <data name="ribFillDownButton_Screentip" xml:space="preserve">
    <value>Remplir vers le bas (Ctrl + D)</value>
    <comment>ribbon</comment>
  </data>
  <data name="CropImageDialog_introText.Text" xml:space="preserve">
    <value>Utilisez la souris pour sélectionner une zone à recadrer. </value>
    <comment>intro text label</comment>
  </data>
  <data name="EmbedSubpageCommand_NoContent" xml:space="preserve">
    <value>La page source ne contient aucun contenu</value>
    <comment>message box</comment>
  </data>
  <data name="EmbedSubpageCommand_NoEmbedded" xml:space="preserve">
    <value>Aucun contenu intégré trouvé</value>
    <comment>message box</comment>
  </data>
  <data name="EmbedSubpageCommand_NoSource" xml:space="preserve">
    <value>Page source introuvable</value>
    <comment>message box</comment>
  </data>
  <data name="EmbedSubpageCommand_Select" xml:space="preserve">
    <value>Sélectionner une page</value>
    <comment>quickdialog title</comment>
  </data>
  <data name="EmbedSubpageCommand_SelectIntro" xml:space="preserve">
    <value>Sélectionnez la page à intégrer sur cette page</value>
    <comment>quickdialog intro</comment>
  </data>
  <data name="ribEmbedSubpageButton_Label" xml:space="preserve">
    <value>Intégrer la page</value>
    <comment>ribbon item</comment>
  </data>
  <data name="ribEmbedSubpageButton_Screentip" xml:space="preserve">
    <value>Intégrer le contenu d'une autre page dans la page actuelle</value>
    <comment>ribbon item screentip</comment>
  </data>
  <data name="ribUpdateSubpageButton_Label" xml:space="preserve">
    <value>Mettre à jour les pages intégrées</value>
    <comment>ribbon item</comment>
  </data>
  <data name="ribUpdateSubpageButton_Screentip" xml:space="preserve">
    <value>Mettre à jour tout le contenu intégré sur cette page</value>
    <comment>ribbon item screentip</comment>
  </data>
  <data name="InsertTocCommand_NoHeadings" xml:space="preserve">
    <value>Il n'y a pas de titres sur cette page</value>
    <comment>message</comment>
  </data>
  <data name="LinkedReferencesCommand_Title" xml:space="preserve">
    <value>Références liées</value>
    <comment>title text</comment>
  </data>
  <data name="ribInsertTimerButton_Label" xml:space="preserve">
    <value>Insérer une minuterie</value>
    <comment>ribbon item</comment>
  </data>
  <data name="ribStartTimerButton_Label" xml:space="preserve">
    <value>Démarrer la minuterie</value>
    <comment>ribbon item</comment>
  </data>
  <data name="TimerWindow_closeButton.Text" xml:space="preserve">
    <value>Minuterie de fermeture</value>
    <comment>button tooltip</comment>
  </data>
  <data name="TimerWindow_copyButton.Text" xml:space="preserve">
    <value>Copier l'heure actuelle</value>
    <comment>button tooltip</comment>
  </data>
  <data name="TimerWindow_resetButton.Text" xml:space="preserve">
    <value>Redémarrer la minuterie</value>
    <comment>button tooltip</comment>
  </data>
  <data name="GeneralSheet_checkUpdatesBox.Text" xml:space="preserve">
    <value>Rechercher de nouvelles versions de OneMore au démarrage de OneNote</value>
    <comment>checkbox</comment>
  </data>
  <data name="UpdateDialog.Text" xml:space="preserve">
    <value>Rechercher les mises à jour OneMore</value>
    <comment>dialog title</comment>
  </data>
  <data name="UpdateDialog_currentLabel.Text" xml:space="preserve">
    <value>OneMore est à jour</value>
    <comment>panel title</comment>
  </data>
  <data name="UpdateDialog_lastUpdatedLabel.Text" xml:space="preserve">
    <value>Dernière mise à jour:</value>
    <comment>label</comment>
  </data>
  <data name="UpdateDialog_releaseDateLabel.Text" xml:space="preserve">
    <value>Date de sortie:</value>
    <comment>label</comment>
  </data>
  <data name="UpdateDialog_releaseNotesLink.Text" xml:space="preserve">
    <value>Notes de version</value>
    <comment>link</comment>
  </data>
  <data name="UpdateDialog_upCurrentVersionLabel.Text" xml:space="preserve">
    <value>Version actuelle:</value>
    <comment>label</comment>
  </data>
  <data name="UpdateDialog_upDescriptionLabel.Text" xml:space="preserve">
    <value>La description:</value>
    <comment>label</comment>
  </data>
  <data name="UpdateDialog_upIntroLabel.Text" xml:space="preserve">
    <value>Mise à jour OneMore disponible</value>
    <comment>panel title</comment>
  </data>
  <data name="UpdateDialog_upLastUpdatedLabel.Text" xml:space="preserve">
    <value>Dernière mise à jour:</value>
    <comment>label</comment>
  </data>
  <data name="UpdateDialog_upOKButton.Text" xml:space="preserve">
    <value>Mettre à jour</value>
    <comment>button</comment>
  </data>
  <data name="UpdateDialog_upReleaseNotesLink.Text" xml:space="preserve">
    <value>Notes de version</value>
    <comment>link</comment>
  </data>
  <data name="UpdateDialog_upVersionLabel.Text" xml:space="preserve">
    <value>Version de mise à jour:</value>
    <comment>label</comment>
  </data>
  <data name="UpdateDialog_versionLabel.Text" xml:space="preserve">
    <value>Version installée :</value>
    <comment>label</comment>
  </data>
  <data name="SectionColor_Title" xml:space="preserve">
    <value>Couleur de la section</value>
    <comment>dialog title</comment>
  </data>
  <data name="ContextMenuSheet_ribWordCountButton" xml:space="preserve">
    <value>... Nombre de mots</value>
    <comment>context menu option</comment>
  </data>
  <data name="ribSectionColorButton_Label" xml:space="preserve">
    <value>Personnaliser la couleur de la section</value>
    <comment>Context menu</comment>
  </data>
  <data name="SortListDialog.Text" xml:space="preserve">
    <value>Listes de tri</value>
    <comment>dialog title</comment>
  </data>
  <data name="SortListDialog_allListsButton.Text" xml:space="preserve">
    <value>Trier toutes les listes de niveau supérieur sur la page</value>
    <comment>radio</comment>
  </data>
  <data name="SortListDialog_deepBox.Text" xml:space="preserve">
    <value>Inclure des sous-listes</value>
    <comment>checkbox</comment>
  </data>
  <data name="SortListDialog_introLabel.Text" xml:space="preserve">
    <value>La valeur par défaut consiste à trier la liste actuelle ou uniquement les listes à puces de niveau supérieur</value>
    <comment>intro label</comment>
  </data>
  <data name="SortListDialog_thisListButton.Text" xml:space="preserve">
    <value>Trier uniquement la liste actuelle</value>
    <comment>radio</comment>
  </data>
  <data name="SortListDialog_typeBox.Text" xml:space="preserve">
    <value>Les listes à puces et numérotées</value>
    <comment>checkbox</comment>
  </data>
  <data name="SortListCommand_BadContext" xml:space="preserve">
    <value>Déplacer le curseur de texte sur un élément d'une liste</value>
    <comment>message box</comment>
  </data>
  <data name="ribSortListButton_Label" xml:space="preserve">
    <value>Liste de tri</value>
    <comment>ribbon item</comment>
  </data>
  <data name="ribPageMenu_Label" xml:space="preserve">
    <value>Page</value>
    <comment>ribbon menu</comment>
  </data>
  <data name="ribProofingMenu_Label" xml:space="preserve">
    <value>Langue de vérification</value>
    <comment>ribbon menu</comment>
  </data>
  <data name="ContextMenuSheet_ribProofingMenu" xml:space="preserve">
    <value>... Langue de vérification</value>
    <comment>context menu option</comment>
  </data>
  <data name="RemindCommand_nameFormat" xml:space="preserve">
    <value>Rappel : tâche due (0)</value>
    <comment>tagdef name tooltip</comment>
  </data>
  <data name="RemindCommand_noContext" xml:space="preserve">
    <value>Le curseur doit être positionné sur un paragraphe</value>
    <comment>warning message</comment>
  </data>
  <data name="RemindDialog.Text" xml:space="preserve">
    <value>Rappel</value>
    <comment>dialog title</comment>
  </data>
  <data name="RemindDialog_dueDateLabel.Text" xml:space="preserve">
    <value>Date d'échéance</value>
    <comment>label</comment>
  </data>
  <data name="RemindDialog_percentLabel.Text" xml:space="preserve">
    <value>% Compléter</value>
    <comment>label</comment>
  </data>
  <data name="RemindDialog_priorityBox.Text" xml:space="preserve">
    <value>Meugler
Moyen
Haute</value>
    <comment>combobox</comment>
  </data>
  <data name="RemindDialog_priorityLabel.Text" xml:space="preserve">
    <value>Priorité</value>
    <comment>label</comment>
  </data>
  <data name="RemindDialog_startDateLabel.Text" xml:space="preserve">
    <value>Date de début</value>
    <comment>label</comment>
  </data>
  <data name="RemindDialog_statusBox.Text" xml:space="preserve">
    <value>Pas commencé
En cours
Complété
Attendre quelqu'un d'autre
Différé</value>
    <comment>combobox</comment>
  </data>
  <data name="RemindDialog_subjectLabel.Text" xml:space="preserve">
    <value>Sujet</value>
    <comment>label</comment>
  </data>
  <data name="RemindDialog_tagLabel.Text" xml:space="preserve">
    <value>Étiqueter</value>
    <comment>label</comment>
  </data>
  <data name="ContextMenuSheet_ribCompleteReminderButton" xml:space="preserve">
    <value>... Rappel complet</value>
    <comment>context menu option</comment>
  </data>
  <data name="ContextMenuSheet_ribDeleteReminderButton" xml:space="preserve">
    <value>... Supprimer le rappel</value>
    <comment>context menu option</comment>
  </data>
  <data name="ContextMenuSheet_ribRemindButton" xml:space="preserve">
    <value>... Ajouter ou mettre à jour des rappels</value>
    <comment>context menu option</comment>
  </data>
  <data name="ContextMenuSheet_ribRemindersMenu" xml:space="preserve">
    <value>Rappels</value>
    <comment>context menu option</comment>
  </data>
  <data name="ribCompleteReminderButton_Label" xml:space="preserve">
    <value>Rappel complet</value>
    <comment>ribbon button</comment>
  </data>
  <data name="ribDeleteReminderButton_Label" xml:space="preserve">
    <value>Supprimer le rappel</value>
    <comment>ribbon button</comment>
  </data>
  <data name="ribRemindButton_Label" xml:space="preserve">
    <value>Ajouter ou mettre à jour des rappels</value>
    <comment>ribbon button</comment>
  </data>
  <data name="ribRemindersMenu_Label" xml:space="preserve">
    <value>Rappels</value>
    <comment>ribbon menu</comment>
  </data>
  <data name="DeleteReminderCommand_deleteTag" xml:space="preserve">
    <value>Sur le point de supprimer le rappel. </value>
    <comment>message box</comment>
  </data>
  <data name="RemindCommand_noReminder" xml:space="preserve">
    <value>Il n'y a pas de rappel sur ce paragraphe</value>
    <comment>message box</comment>
  </data>
  <data name="ribReportRemindersButton_Label" xml:space="preserve">
    <value>Rapport récapitulatif de rappel</value>
    <comment>ribbon item</comment>
  </data>
  <data name="ReminderReport_ActiveReminders" xml:space="preserve">
    <value>Rappels actifs</value>
    <comment>report</comment>
  </data>
  <data name="ReminderReport_ActiveSummary" xml:space="preserve">
    <value>Il s'agit de rappels non encore terminés ou différés et classés par année de date d'échéance, semaine de l'année et priorité</value>
    <comment>report</comment>
  </data>
  <data name="ReminderReport_InactiveReminders" xml:space="preserve">
    <value>Rappels inactifs</value>
    <comment>report</comment>
  </data>
  <data name="ReminderReport_InactiveSummary" xml:space="preserve">
    <value>Il s'agit de rappels terminés ou différés et classés par statut, date d'achèvement et priorité</value>
    <comment>report</comment>
  </data>
  <data name="ReminderReport_noReminders" xml:space="preserve">
    <value>Aucun rappel à signaler</value>
    <comment>message box</comment>
  </data>
  <data name="ReminderReport_ReminderColumn" xml:space="preserve">
    <value>Rappel</value>
    <comment>column</comment>
  </data>
  <data name="ReminderReport_Title" xml:space="preserve">
    <value>Rapport récapitulatif de rappel</value>
    <comment>report</comment>
  </data>
  <data name="ReminderReport_LastUpdated" xml:space="preserve">
    <value>Dernière mise à jour</value>
    <comment>text</comment>
  </data>
  <data name="word_Actual" xml:space="preserve">
    <value>Réel</value>
  </data>
  <data name="word_Cancel" xml:space="preserve">
    <value>Annuler</value>
  </data>
  <data name="word_Completed" xml:space="preserve">
    <value>Complété</value>
  </data>
  <data name="word_Due" xml:space="preserve">
    <value>Dû</value>
  </data>
  <data name="word_OK" xml:space="preserve">
    <value>d'accord</value>
  </data>
  <data name="word_Planned" xml:space="preserve">
    <value>Prévu</value>
  </data>
  <data name="word_Start" xml:space="preserve">
    <value>Début</value>
  </data>
  <data name="word_Started" xml:space="preserve">
    <value>Commencé</value>
  </data>
  <data name="word_Refresh" xml:space="preserve">
    <value>Rafraîchir</value>
  </data>
  <data name="RemindDialog_silentBox.Text" xml:space="preserve">
    <value>Faire taire ce rappel</value>
    <comment>checkbox</comment>
  </data>
  <data name="Reminder_PastDue" xml:space="preserve">
    <value>La tâche a dépassé sa date d'échéance de {0}, "{1}". </value>
    <comment>toast message</comment>
  </data>
  <data name="Reminder_PastStart" xml:space="preserve">
    <value>La tâche a dépassé sa date de début de {0}, "{1}". </value>
    <comment>toast message</comment>
  </data>
  <data name="Reminder_ToastTitle" xml:space="preserve">
    <value>Rappel OneMore</value>
    <comment>toast header</comment>
  </data>
  <data name="word_Silenced" xml:space="preserve">
    <value>Silencieux</value>
  </data>
  <data name="ribArrangeContainersButton_Label" xml:space="preserve">
    <value>Organiser les conteneurs</value>
    <comment>ribbon button</comment>
  </data>
  <data name="ArrangeContainersDialog.Text" xml:space="preserve">
    <value>Organiser les conteneurs</value>
    <comment>dialog title</comment>
  </data>
  <data name="ArrangeContainersDialog_columnsLabel.Text" xml:space="preserve">
    <value>Colonnes</value>
    <comment>label</comment>
  </data>
  <data name="ArrangeContainersDialog_flowButton.Text" xml:space="preserve">
    <value>Organiser en colonnes puis en lignes, ajuster à la largeur de la page</value>
    <comment>radio</comment>
  </data>
  <data name="ArrangeContainersDialog_verticalButton.Text" xml:space="preserve">
    <value>Disposez tous les conteneurs verticalement, de haut en bas</value>
    <comment>radio</comment>
  </data>
  <data name="ArrangeContainersDialog_widthLabel.Text" xml:space="preserve">
    <value>Largeur de page</value>
    <comment>label</comment>
  </data>
  <data name="ReminderReport_SnoozedUntil" xml:space="preserve">
    <value>En attente jusqu'au {0}</value>
    <comment>report</comment>
  </data>
  <data name="RemindDialog_snoozeBox.Items" xml:space="preserve">
    <value>Ne pas répéter
5 minutes
10 minutes
15 minutes
30 minutes
1 heure
2 heures
4 heures
Un jour
2 jours
3 jours
1 semaine
2 semaines</value>
    <comment>combox box</comment>
  </data>
  <data name="RemindDialog_snoozeButton.Text" xml:space="preserve">
    <value>Roupillon</value>
    <comment>button</comment>
  </data>
  <data name="RemindDialog_snoozeLabel.Text" xml:space="preserve">
    <value>Cliquez sur snooze pour être rappelé dans</value>
    <comment>label</comment>
  </data>
  <data name="WordCountCommand_Selected" xml:space="preserve">
    <value>Nombre total de mots sélectionnés : {0}</value>
    <comment>message box</comment>
  </data>
  <data name="NetwordConnectionUnavailable" xml:space="preserve">
    <value>La connexion réseau n'est pas disponible</value>
    <comment>error</comment>
  </data>
  <data name="ReminderReport_WeekOfYear" xml:space="preserve">
    <value>Semaine {0}</value>
    <comment>report citation</comment>
  </data>
  <data name="RemindCommand_Reuse" xml:space="preserve">
    <value>Cliquez sur Oui pour mettre à jour ce rapport existant, Non pour créer un nouveau rapport ou Annuler</value>
    <comment>message box</comment>
  </data>
  <data name="ribRemoveInkButton_Label" xml:space="preserve">
    <value>Supprimer l'encre</value>
    <comment>ribbon item</comment>
  </data>
  <data name="ribRemoveTagsButton_Label" xml:space="preserve">
    <value>Supprimer les balises</value>
    <comment>ribbon item</comment>
  </data>
  <data name="ribRemoveTagsButton_Screentip" xml:space="preserve">
    <value>Supprimer les balises non associées aux rappels</value>
  </data>
  <data name="DiagnosticsDialog_introLabel.Text" xml:space="preserve">
    <value>Diagnostics écrits sur</value>
    <comment>label</comment>
  </data>
  <data name="DiagnosticsDialog_Text" xml:space="preserve">
    <value>Diagnostic OneMore</value>
    <comment>dialog title</comment>
  </data>
  <data name="FitGridToTextDialog_autoButton.Text" xml:space="preserve">
    <value>Ajuster automatiquement la grille à la taille de police la plus courante</value>
    <comment>radio</comment>
  </data>
  <data name="FitGridToTextDialog_customButton.Text" xml:space="preserve">
    <value>Personnaliser la taille de la grille</value>
    <comment>radio</comment>
  </data>
  <data name="FitGridToTextDialog_recommendation" xml:space="preserve">
    <value>La taille recommandée pour la {0}police pt est {1}</value>
    <comment>text box</comment>
  </data>
  <data name="FitGridToTextDialog_sizeLabel.Text" xml:space="preserve">
    <value>Taille</value>
    <comment>label</comment>
  </data>
  <data name="FitGridToTextDialog_Text" xml:space="preserve">
    <value>Ajuster la grille au texte</value>
    <comment>dialog title</comment>
  </data>
  <data name="FitGridToTextCommand_noGrid" xml:space="preserve">
    <value>Activer les lignes de quadrillage avant d'utiliser cette commande</value>
    <comment>message</comment>
  </data>
  <data name="FitGridToTextCommand_noText" xml:space="preserve">
    <value>La page ne contient pas de texte de paragraphe normal</value>
    <comment>message</comment>
  </data>
  <data name="ribFitGridButton_Label" xml:space="preserve">
    <value>Ajuster la grille au texte</value>
    <comment>ribbon item</comment>
  </data>
  <data name="ImportDialog_notInstalledLabel.Text" xml:space="preserve">
    <value>Le produit Office requis n'est pas installé</value>
    <comment>label</comment>
  </data>
  <data name="MapDialog_synopsisBox.Text" xml:space="preserve">
    <value>Inclure un synopsis de chaque page</value>
    <comment>checkbox</comment>
  </data>
  <data name="ImportOutlookTasksDialog.Text" xml:space="preserve">
    <value>Importer des tâches depuis Outlook</value>
    <comment>dialog title</comment>
  </data>
  <data name="ImportOutlookTasksDialog_introBox.Text" xml:space="preserve">
    <value>Choisissez un dossier entier ou des tâches individuelles à importer d'Outlook dans OneNote. </value>
    <comment>text box</comment>
  </data>
  <data name="ImportOutlookTasksDialog_warningBox.Text" xml:space="preserve">
    <value>Notez que OneNote ne se lie pas complètement aux tâches qui ne se trouvent pas dans le dossier Tâches Outlook. </value>
    <comment>rich text box</comment>
  </data>
  <data name="ImportOutlookTasksDialog_listButton.Text" xml:space="preserve">
    <value>Générer une liste de tâches</value>
    <comment>radio</comment>
  </data>
  <data name="ImportOutlookTasksDialog_tableButton.Text" xml:space="preserve">
    <value>Générer le tableau des détails de la tâche</value>
    <comment>radio</comment>
  </data>
  <data name="OutlookTaskReport_Importance" xml:space="preserve">
    <value>Importance</value>
    <comment>report</comment>
  </data>
  <data name="OutlookTaskReport_importances" xml:space="preserve">
    <value>Meugler
Moyen
Haut</value>
    <comment>report</comment>
  </data>
  <data name="OutlookTaskReport_Percent" xml:space="preserve">
    <value>% Compléter</value>
    <comment>report</comment>
  </data>
  <data name="OutlookTaskReport_statuses" xml:space="preserve">
    <value>Pas commencé
En cours
Complété
En attendant
Différé</value>
    <comment>report</comment>
  </data>
  <data name="OutlookTaskReport_Task" xml:space="preserve">
    <value>Tâche</value>
    <comment>report</comment>
  </data>
  <data name="OutlookTaskReport_Week" xml:space="preserve">
    <value>Semaine {0}</value>
    <comment>report</comment>
  </data>
  <data name="OutlookTaskReport_Title" xml:space="preserve">
    <value>Tâches Outlook</value>
    <comment>report</comment>
  </data>
  <data name="OutlookTaskReport_DateDue" xml:space="preserve">
    <value>Échéance/Terminé</value>
    <comment>report</comment>
  </data>
  <data name="OutlookTaskReport_DateStarted" xml:space="preserve">
    <value>Date de début</value>
    <comment>report</comment>
  </data>
  <data name="LinkDialog_unindexedBox.Text" xml:space="preserve">
    <value>Inclure les pages non indexées dans la requête</value>
    <comment>checkbox</comment>
  </data>
  <data name="LinkDialog_unindexedBox.Tooltip" xml:space="preserve">
    <value>Activez pour rechercher du texte plus récent qui n'a pas encore été indexé par OneNote. </value>
    <comment>tooltip on checkbox</comment>
  </data>
  <data name="LinkReferencesCommand_noref" xml:space="preserve">
    <value>Aucune référence trouvée. </value>
    <comment>message</comment>
  </data>
  <data name="ImportOutlookTasksDialog_noorphans" xml:space="preserve">
    <value>Aucune tâche orpheline n'a été trouvée</value>
    <comment>message box</comment>
  </data>
  <data name="ImportOutlookTasksDialog_reset" xml:space="preserve">
    <value>Réinitialiser {0} tâche(s) orpheline(s)</value>
    <comment>message box</comment>
  </data>
  <data name="ExportDialog_underBox.Text" xml:space="preserve">
    <value>Remplacez les caractères spéciaux dans le nom du fichier avec des traits de soulignement</value>
    <comment>checkbox</comment>
  </data>
  <data name="ribFileMenu_Label" xml:space="preserve">
    <value>Déposer</value>
    <comment>ribbon menu</comment>
  </data>
  <data name="ribInsertCalendarButton_Label" xml:space="preserve">
    <value>Calendrier</value>
    <comment>ribbon button</comment>
  </data>
  <data name="GeneralSheet_langLabel.Text" xml:space="preserve">
    <value>Langue d'affichage (doit redémarrer OneNote)</value>
    <comment>label</comment>
  </data>
  <data name="CropImageDialog_printout" xml:space="preserve">
    <value>Cette image provient d'une impression. S'il est recadré, il ne sera plus associé à ce fichier d'origine. Voulez-vous continuer à recadrer ?</value>
    <comment>message box, question</comment>
  </data>
  <data name="ribImportOutlookTasksButton_Label" xml:space="preserve">
    <value>Importer des tâches depuis Outlook</value>
    <comment>ribbon Reminders item</comment>
  </data>
  <data name="ribSortNotebooksButton_Label" xml:space="preserve">
    <value>Trier les cahiers</value>
    <comment>ribbon/context menu</comment>
  </data>
  <data name="ribSortNotebookSectionsButton_Label" xml:space="preserve">
    <value>Trier les sections dans le bloc-notes</value>
    <comment>ribbon/context menu</comment>
  </data>
  <data name="ribSortPageButton_Label" xml:space="preserve">
    <value>Trier les pages enfants</value>
    <comment>ribbon/context menu</comment>
  </data>
  <data name="ribSortPagesButton_Label" xml:space="preserve">
    <value>Trier les pages dans la section</value>
    <comment>ribbon/context menu</comment>
  </data>
  <data name="ribSortSectionPagesButton_Label" xml:space="preserve">
    <value>Trier les pages dans la section</value>
    <comment>ribbon/context menu</comment>
  </data>
  <data name="KeyboardSheet_introLabel.Text" xml:space="preserve">
    <value>Gérer mes raccourcis clavier personnalisés. Sélectionnez une commande et appuyez sur une séquence de touches.</value>
    <comment>label</comment>
  </data>
  <data name="KeyboardSheet_keyColumn.HeaderText" xml:space="preserve">
    <value>Séquence de touches</value>
    <comment>gridview column</comment>
  </data>
  <data name="ClearLogCommand" xml:space="preserve">
    <value>Effacer le fichier journal</value>
  </data>
  <data name="DiagnosticsCommand" xml:space="preserve">
    <value>Vider les diagnostics dans le journal</value>
  </data>
  <data name="ApplyStyle1Command" xml:space="preserve">
    <value>Appliquer le style 1</value>
  </data>
  <data name="ApplyStyle2Command" xml:space="preserve">
    <value>Appliquer le style 2</value>
  </data>
  <data name="ApplyStyle3Command" xml:space="preserve">
    <value>Appliquer le style 3</value>
  </data>
  <data name="ApplyStyle4Command" xml:space="preserve">
    <value>Appliquer le style 4</value>
  </data>
  <data name="ApplyStyle5Command" xml:space="preserve">
    <value>Appliquer le style 5</value>
  </data>
  <data name="ApplyStyle6Command" xml:space="preserve">
    <value>Appliquer le style 6</value>
  </data>
  <data name="ApplyStyle7Command" xml:space="preserve">
    <value>Appliquer le style 7</value>
  </data>
  <data name="ApplyStyle8Command" xml:space="preserve">
    <value>Appliquer le style 8</value>
  </data>
  <data name="ApplyStyle9Command" xml:space="preserve">
    <value>Appliquer le style 9</value>
  </data>
  <data name="KeyboardSheet_clearButton.Text" xml:space="preserve">
    <value>Dégager</value>
    <comment>toolstrip button</comment>
  </data>
  <data name="KeyboardSheet_resetAllButton.Text" xml:space="preserve">
    <value>Effacer tout</value>
    <comment>toolstrip button</comment>
  </data>
  <data name="KeyboardSheet_resetButton.Text" xml:space="preserve">
    <value>Réinitialiser</value>
    <comment>toolstrip button</comment>
  </data>
  <data name="SettingsDialog_keyboardNode.Text" xml:space="preserve">
    <value>Clavier</value>
    <comment>treenode</comment>
  </data>
  <data name="KeyboardSheet.Text" xml:space="preserve">
    <value>Clavier</value>
    <comment>sheet</comment>
  </data>
  <data name="ResizeImagesDialog_preserveBox.Text" xml:space="preserve">
    <value>Préserver la taille de stockage</value>
    <comment>checkbox</comment>
  </data>
  <data name="word_Preview" xml:space="preserve">
    <value>Aperçu</value>
  </data>
  <data name="word_Opacity" xml:space="preserve">
    <value>Opacité</value>
  </data>
  <data name="word_PercentSymbol" xml:space="preserve">
    <value>%</value>
  </data>
  <data name="word_Brightness" xml:space="preserve">
    <value>Luminosité</value>
  </data>
  <data name="word_Contrast" xml:space="preserve">
    <value>Contraste</value>
  </data>
  <data name="word_Width" xml:space="preserve">
    <value>Largeur</value>
  </data>
  <data name="word_Grayscale" xml:space="preserve">
    <value>Niveaux de gris</value>
  </data>
  <data name="ResizeImagesDialog_noImages" xml:space="preserve">
    <value>Aucune image n'a été trouvée sur cette page</value>
    <comment>message box</comment>
  </data>
  <data name="ResizeImagesDialog_viewSizeLabel.Text" xml:space="preserve">
    <value>Ta taille de vue</value>
    <comment>label</comment>
  </data>
  <data name="ResizeImagesDialog_imageSizeLabel.Text" xml:space="preserve">
    <value>Taille de l'image</value>
    <comment>label</comment>
  </data>
  <data name="word_Quality" xml:space="preserve">
    <value>Qualité</value>
  </data>
  <data name="word_Stylize" xml:space="preserve">
    <value>Styliser</value>
  </data>
  <data name="ResizeImagesDialog_appliesTo" xml:space="preserve">
    <value>S'applique à</value>
    <comment>label override</comment>
  </data>
  <data name="ResizeImagesDialog_styleBox.Text" xml:space="preserve">
    <value>Original
Échelle de gris
Sépia
Polaroïd</value>
    <comment>combobox</comment>
  </data>
  <data name="word_Storage" xml:space="preserve">
    <value>Stockage</value>
  </data>
  <data name="word_Saturation" xml:space="preserve">
    <value>Saturation</value>
  </data>
  <data name="word_Name" xml:space="preserve">
    <value>Nom</value>
  </data>
  <data name="NameStyleDialog_NewStyle" xml:space="preserve">
    <value>Nouveau style</value>
    <comment>dialog title</comment>
  </data>
  <data name="NameStyleDialog_nameLabel.Text" xml:space="preserve">
    <value>Nom du style</value>
    <comment>label</comment>
  </data>
  <data name="NameStyleDialog_errorLabel.Text" xml:space="preserve">
    <value>Le nom existe. Choisissez un nom différent.</value>
    <comment>label</comment>
  </data>
  <data name="NameStyleDialog_RenameStyle" xml:space="preserve">
    <value>Renommer Style</value>
    <comment>dialog title</comment>
  </data>
  <data name="StyleDialog_renameButton.Text" xml:space="preserve">
    <value>Renommer</value>
    <comment>toolstrip button</comment>
  </data>
  <data name="Error_NoAttachments" xml:space="preserve">
    <value>Aucun attachement trouvé à la page</value>
  </data>
  <data name="ribCaptionAttachmentsButton_Label" xml:space="preserve">
    <value>Attaches de légende</value>
    <comment>ribbon item</comment>
  </data>
  <data name="InsertTocDialog_previewBox.Text" xml:space="preserve">
    <value>Inclure l'aperçu du texte de chaque page</value>
    <comment>checkbox</comment>
  </data>
  <data name="TaggingDialog.Text" xml:space="preserve">
    <value>Tags de page</value>
    <comment>dialog title</comment>
  </data>
  <data name="TaggingDialog_clearLabel.Text" xml:space="preserve">
    <value>Enlever tout</value>
    <comment>linklabel</comment>
  </data>
  <data name="TaggingDialog_commonGroup.Text" xml:space="preserve">
    <value>Mots communs sur cette page</value>
    <comment>groupbox</comment>
  </data>
  <data name="TaggingDialog_introLabel.Text" xml:space="preserve">
    <value>Séparez les tags avec des virgules</value>
    <comment>intro label</comment>
  </data>
  <data name="TaggingDialog_recentGroup.Text" xml:space="preserve">
    <value>Utilisé récemment</value>
    <comment>groupbox</comment>
  </data>
  <data name="TaggingDialog_tagLabel.Text" xml:space="preserve">
    <value>Tags de page</value>
    <comment>header label</comment>
  </data>
  <data name="word_Add" xml:space="preserve">
    <value>Ajouter</value>
  </data>
  <data name="word_Suggestions" xml:space="preserve">
    <value>Suggestions</value>
  </data>
  <data name="word_Command" xml:space="preserve">
    <value>Commander</value>
  </data>
  <data name="word_Copy" xml:space="preserve">
    <value>Copie</value>
  </data>
  <data name="word_Delete" xml:space="preserve">
    <value>Supprimer</value>
  </data>
  <data name="word_Move" xml:space="preserve">
    <value>Se déplacer</value>
  </data>
  <data name="ChangePageColorDialog_themeIntroLabel.Text" xml:space="preserve">
    <value>En option, chargez l'un des thèmes de style prédéfinis ou personnalisez votre propre thème afin que tout le contenu ait suffisamment de contraste pour être visible.</value>
    <comment>label</comment>
  </data>
  <data name="ChangePageColorDialog_applyBox.Text" xml:space="preserve">
    <value>Appliquer le thème de style sur cette page</value>
    <comment>checkbox</comment>
  </data>
  <data name="ChangePageColorDialog_currentLabel.Text" xml:space="preserve">
    <value>Thème actuel:</value>
    <comment>label</comment>
  </data>
  <data name="ChangePageColorDialog_loadLink.Text" xml:space="preserve">
    <value>Charger un thème de style</value>
    <comment>hyperlink</comment>
  </data>
  <data name="ChangePageColorDialog_customLink.Text" xml:space="preserve">
    <value>A choisi une couleur personnalisée</value>
    <comment>linklabel</comment>
  </data>
  <data name="ShowXmlDialog_manualLabel.Text" xml:space="preserve">
    <value>Objecteur manuel</value>
    <comment>label</comment>
  </data>
  <data name="word_Options" xml:space="preserve">
    <value>Option</value>
  </data>
  <data name="word_Status" xml:space="preserve">
    <value>Statut</value>
  </data>
  <data name="ribCrawlWebPageButton_Label" xml:space="preserve">
    <value>Hyperliens d'importation</value>
    <comment>ribbon item</comment>
  </data>
  <data name="CrawlWebPageDialog_introBox.Text" xml:space="preserve">
    <value>Sélectionnez Liens pour importer en tant que sous-pages. Celles-ci seront reliées à partir de cette page.</value>
    <comment>label</comment>
  </data>
  <data name="CrawlWebPageDialog_Text" xml:space="preserve">
    <value>Importer des sous-pages Web</value>
    <comment>dialog title</comment>
  </data>
  <data name="CrawlWebCommand_NoHyperlinks" xml:space="preserve">
    <value>Aucun lien hypertexte trouvé dans la plage</value>
    <comment>message box</comment>
  </data>
  <data name="ShowXmlDialog_sectionTab.Text" xml:space="preserve">
    <value>Section</value>
    <comment>tab</comment>
  </data>
  <data name="ShowXmlDialog_nbPagesTab.Text" xml:space="preserve">
    <value>Notebook avec pages</value>
    <comment>tab</comment>
  </data>
  <data name="ShowXmlDialog_manualTab.Text" xml:space="preserve">
    <value>Recherche manuelle</value>
    <comment>tab</comment>
  </data>
  <data name="ShowXmlDialog_nbSectionsTab.Text" xml:space="preserve">
    <value>Cahier avec sections</value>
    <comment>tab</comment>
  </data>
  <data name="ShowXmlDialog_hidePidBox.Text" xml:space="preserve">
    <value>Cacher pid</value>
    <comment>checkbox</comment>
  </data>
  <data name="ShowXmlDialog_notebooksTab.Text" xml:space="preserve">
    <value>Des cahiers</value>
    <comment>tab EDIT</comment>
  </data>
  <data name="TaggedDialog_opBox.Items" xml:space="preserve">
    <value>Tout
Quelconque</value>
    <comment>listbox</comment>
  </data>
  <data name="ribPasteTextButton_Label" xml:space="preserve">
    <value>Coller et garder le texte seulement</value>
    <comment>ribbon item</comment>
  </data>
  <data name="ribPasteTextButton_Screentip" xml:space="preserve">
    <value>Coller et garder le texte uniquement (Ctrl + Maj + V)</value>
    <comment>ribbon item</comment>
  </data>
<<<<<<< HEAD
  <data name="SelectStyleCommand_context" xml:space="preserve">
    <value>Déplacez le curseur de texte en une seule position sur la page. Les régions de sélection ne sont pas autorisées.</value>
    <comment>message box</comment>
  </data>
=======
  <data name="RemoveEmptyCommand_option" xml:space="preserve">
    <value>Enlevez toutes les lignes vides?

Sélectionnez Oui pour supprimer toutes les lignes vides entre les paragraphes
Sélectionnez Non pour conserver une ligne vide entre les paragraphes</value>
    <comment>message box</comment>
  </data>
  <data name="Error_CursorContext" xml:space="preserve">
    <value>Positionnez le curseur dans le corps de la page sans sélectionner une gamme de texte</value>
    <comment>error message box</comment>
  </data>
  <data name="ribInsertDateTimeButton_Label" xml:space="preserve">
    <value>Date de tri avec le temps</value>
    <comment>ribbon item</comment>
  </data>
>>>>>>> 27036180
</root><|MERGE_RESOLUTION|>--- conflicted
+++ resolved
@@ -3819,12 +3819,6 @@
     <value>Coller et garder le texte uniquement (Ctrl + Maj + V)</value>
     <comment>ribbon item</comment>
   </data>
-<<<<<<< HEAD
-  <data name="SelectStyleCommand_context" xml:space="preserve">
-    <value>Déplacez le curseur de texte en une seule position sur la page. Les régions de sélection ne sont pas autorisées.</value>
-    <comment>message box</comment>
-  </data>
-=======
   <data name="RemoveEmptyCommand_option" xml:space="preserve">
     <value>Enlevez toutes les lignes vides?
 
@@ -3840,5 +3834,16 @@
     <value>Date de tri avec le temps</value>
     <comment>ribbon item</comment>
   </data>
->>>>>>> 27036180
+  <data name="ribPasteTextButton_Label" xml:space="preserve">
+    <value>Coller et garder le texte seulement</value>
+    <comment>ribbon item</comment>
+  </data>
+  <data name="ribPasteTextButton_Screentip" xml:space="preserve">
+    <value>Coller et garder le texte uniquement (Ctrl + Maj + V)</value>
+    <comment>ribbon item</comment>
+  </data>
+  <data name="SelectStyleCommand_context" xml:space="preserve">
+    <value>Déplacez le curseur de texte en une seule position sur la page. Les régions de sélection ne sont pas autorisées.</value>
+    <comment>message box</comment>
+  </data>
 </root>