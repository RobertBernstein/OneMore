--- conflicted
+++ resolved
@@ -3810,12 +3810,6 @@
     <value>Einfügen und den Text nur einfügen (Strg + Shift + V)</value>
     <comment>ribbon item</comment>
   </data>
-<<<<<<< HEAD
-  <data name="SelectStyleCommand_context" xml:space="preserve">
-    <value>Bewegen Sie den Textcursor in eine einzige Position auf der Seite. Auswahlregionen sind nicht zulässig.</value>
-    <comment>message box</comment>
-  </data>
-=======
   <data name="RemoveEmptyCommand_option" xml:space="preserve">
     <value>Alle leeren Linien entfernen?
 
@@ -3831,5 +3825,16 @@
     <value>Sortierbares Datum mit der Uhrzeit</value>
     <comment>ribbon item</comment>
   </data>
->>>>>>> 27036180
+  <data name="ribPasteTextButton_Label" xml:space="preserve">
+    <value>Einfügen und nur Text halten</value>
+    <comment>ribbon item</comment>
+  </data>
+  <data name="ribPasteTextButton_Screentip" xml:space="preserve">
+    <value>Einfügen und den Text nur einfügen (Strg + Shift + V)</value>
+    <comment>ribbon item</comment>
+  </data>
+  <data name="SelectStyleCommand_context" xml:space="preserve">
+    <value>Bewegen Sie den Textcursor in eine einzige Position auf der Seite. Auswahlregionen sind nicht zulässig.</value>
+    <comment>message box</comment>
+  </data>
 </root>